--- conflicted
+++ resolved
@@ -41,11 +41,7 @@
     },
     async onSuccess() {
       await Promise.all([
-<<<<<<< HEAD
-        queryClient.invalidateQueries({ queryKey: ['purchase-orders'] }),
-=======
         queryClient.invalidateQueries({ queryKey: ['purchase-order'] }),
->>>>>>> 9e32732a
         queryClient.invalidateQueries({ queryKey: ['purchase-order-info'] }),
       ]);
       await onSuccess?.();
