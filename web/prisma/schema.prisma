// This is your Prisma schema file,
// learn more about it in the docs: https://pris.ly/d/prisma-schema

generator client {
  provider = "prisma-client-js"
}

datasource db {
  provider = "postgresql"
  url      = env("DATABASE_URL")
}

model ShopifySession {
  id               String    @id
  shop             String
  state            String
  isOnline         Boolean
  scope            String?
  expires          DateTime?
  onlineAccessInfo String?
  accessToken      String?
}

model Settings {
  shop  String
  key   String
  value String

  createdAt DateTime @default(now()) @db.Timestamptz(3)
  updatedAt DateTime @default(now()) @db.Timestamptz(3)

  @@id([shop, key])
}

model WorkOrder {
  id Int @id @default(autoincrement())

  shop String
  name String // E.g. WO-#1

  status       String
  dueDate      DateTime
  note         String
  internalNote String

  productVariantSerial   ProductVariantSerial? @relation(fields: [productVariantSerialId], references: [id])
  productVariantSerialId Int?

  customer   Customer? @relation(fields: [customerId], references: [customerId])
  customerId String

  // Location where the work order was created
  locationId String?

  companyId         String?
  companyContactId  String?
  companyLocationId String?

  paymentTermsTemplateId String?
  // Only applicable for FIXED terms
  paymentFixedDueDate    DateTime?

  derivedFromOrder   ShopifyOrder? @relation(fields: [derivedFromOrderId], references: [orderId])
  derivedFromOrderId String?

  // The discount that is applied to every FUTURE order

  discountType   DiscountType?
  // Either an absolute amount, or a percentage (range 0-100)
  discountAmount String?

  createdAt DateTime @default(now()) @db.Timestamptz(3)
  updatedAt DateTime @default(now()) @db.Timestamptz(3)

  items            WorkOrderItem[]
  charges          WorkOrderCharge[]
  customFields     WorkOrderCustomField[]
  itemCustomFields WorkOrderItemCustomField[]
  tasks            TaskWorkOrderLink[]

  @@unique([shop, name])
  @@index([shop, locationId])
  @@index([shop, customerId])
  @@index([shop, status])
}

enum DiscountType {
  FIXED_AMOUNT
  PERCENTAGE
}

model WorkOrderItem {
  workOrder   WorkOrder @relation(fields: [workOrderId], references: [id])
  workOrderId Int

  uuid String @db.Uuid

  // If this line item is paid, then this work order item is paid.
  // Can also be set to a draft order line item in case there has not been a check out for this line item yet.
  shopifyOrderLineItem   ShopifyOrderLineItem? @relation(fields: [shopifyOrderLineItemId], references: [lineItemId], onDelete: SetNull)
  shopifyOrderLineItemId String?

  data Json @db.JsonB

  charges      WorkOrderCharge[]
  customFields WorkOrderItemCustomField[]

  createdAt DateTime @default(now()) @db.Timestamptz(3)
  updatedAt DateTime @default(now()) @db.Timestamptz(3)

  @@id([workOrderId, uuid])
  @@index([shopifyOrderLineItemId])
}

model WorkOrderCharge {
  workOrder   WorkOrder @relation(fields: [workOrderId], references: [id])
  workOrderId Int

  uuid String @db.Uuid

  // If this line item is paid, then this work order item is paid.
  // Can also be set to a draft order line item in case there has not been a check out for this line item yet.
  shopifyOrderLineItem   ShopifyOrderLineItem? @relation(fields: [shopifyOrderLineItemId], references: [lineItemId], onDelete: SetNull)
  shopifyOrderLineItemId String?

  // Only set when this charge is added to some work order item.
  workOrderItem     WorkOrderItem? @relation(fields: [workOrderId, workOrderItemUuid], references: [workOrderId, uuid])
  workOrderItemUuid String?        @db.Uuid

  data Json @db.JsonB

  createdAt DateTime @default(now()) @db.Timestamptz(3)
  updatedAt DateTime @default(now()) @db.Timestamptz(3)

  @@id([workOrderId, uuid])
  @@index([shopifyOrderLineItemId])
}

// TODO: rethink whether we want this in the database or whether to store parts of info in the database (eg instead of having lineitem table, have lineitemid+orderid+ordername)
model ShopifyOrder {
  orderId String @id

  shop      String
  orderType ShopifyOrderType

  name      String
  lineItems ShopifyOrderLineItem[]

  customer   Customer? @relation(fields: [customerId], references: [customerId])
  customerId String?

  total       String
  // Before taxes and discounts
  subtotal    String
  // Order-level discount amount
  discount    String
  outstanding String
  fullyPaid   Boolean

  createdAt DateTime @default(now()) @db.Timestamptz(3)
  updatedAt DateTime @default(now()) @db.Timestamptz(3)

  workOrders WorkOrder[]
  discounts  ShopifyOrderDiscount[]

  @@index([shop])
}

model ShopifyOrderDiscount {
  id Int @id @default(autoincrement())

  orderId String
  order   ShopifyOrder @relation(fields: [orderId], references: [orderId])

  code   String
  amount String

  createdAt DateTime @default(now()) @db.Timestamptz(3)
  updatedAt DateTime @default(now()) @db.Timestamptz(3)
}

model ShopifyOrderLineItem {
  lineItemId String @id

  order   ShopifyOrder @relation(fields: [orderId], references: [orderId], onDelete: Cascade)
  orderId String

  productVariantId String?
  productVariant   ProductVariant? @relation(fields: [productVariantId], references: [productVariantId])

  title               String
  quantity            Int
  unfulfilledQuantity Int
  discountedUnitPrice String // after all discounts, including order-level (proportionally distributed)
  unitPrice           String // before tax/discounts
  totalTax            String // for all quantities

  createdAt DateTime @default(now()) @db.Timestamptz(3)
  updatedAt DateTime @default(now()) @db.Timestamptz(3)

  workOrderItems        WorkOrderItem[]
  workOrderCharges      WorkOrderCharge[]
  specialOrderLineItems SpecialOrderLineItem[]

  @@index([orderId])
}

// We track the source of line item quantity. Sources can be POs, TOs, or directly from inventory.
model ShopifyOrderLineItemReservation {
  lineItemId String @id
  locationId String
  quantity   Int

  @@index([locationId])
}

enum ShopifyOrderType {
  ORDER
  DRAFT_ORDER
}

model Employee {
  staffMemberId String @id

  shop String

  superuser   Boolean
  role        String
  // TODO: Remove (cannot do it right now because app migration must run first)
  permissions PermissionNode[]
  rate        String?
  email       String

  name        String
  isShopOwner Boolean

  purchaseOrderEmployeeAssignments PurchaseOrderEmployeeAssignment[]

  createdAt DateTime @default(now()) @db.Timestamptz(3)
  updatedAt DateTime @default(now()) @db.Timestamptz(3)

  locations EmployeeLocation[]

  @@index([shop, staffMemberId])
}

model EmployeeLocation {
  id Int @id @default(autoincrement())

  staffMemberId String
  employee      Employee @relation(fields: [staffMemberId], references: [staffMemberId])

  locationId String

  createdAt DateTime @default(now()) @db.Timestamptz(3)
  updatedAt DateTime @default(now()) @db.Timestamptz(3)

  @@index([staffMemberId])
  @@index([locationId])
}

// TODO: Remove (cannot do it right now because app migration must run first)
enum PermissionNode {
  read_settings
  write_settings
  read_employees
  write_employees
  read_work_orders
  write_work_orders
  read_app_plan
  write_app_plan
  read_purchase_orders
  write_purchase_orders
  cycle_count
  read_stock_transfers
  write_stock_transfers
  read_special_orders
  write_special_orders
  manage_schedules
}

model AppPlanSubscription {
  appSubscriptionShopifyId String
  shop                     String   @id
  appSubscriptionStatus    String
  appPlanId                Int
  updatedAt                DateTime @default(now()) @db.Timestamptz(3)
  appPlan                  AppPlan  @relation(fields: [appPlanId], references: [id], onDelete: Cascade)
}

model AppPlanSubscriptionTrials {
  shop      String   @id
  createdAt DateTime @default(now()) @db.Timestamptz(3)
}

model AppPlan {
  id Int @id @default(autoincrement())

  name     AppPlanName
  type     AppPlanType
  interval AppPlanInterval

  allowedShopifyPlans ShopifyPlan[]

  basePrice    Int
  currencyCode String

  extraLocationPrices Int[]
  maxLocations        Int?

  /// Whether this app plan is only available as a trial. Useful when trial plans differ from full plans.
  trialOnly Boolean
  trialDays Int

  createdAt            DateTime              @default(now()) @db.Timestamptz(3)
  appPlanSubscriptions AppPlanSubscription[]
  appPlanCustomAccess  AppPlanCustomAccess[]
}

model AppPlanCustomAccess {
  appPlanId Int
  shop      String
  type      AppPlanCustomAccessType

  appPlan AppPlan @relation(fields: [appPlanId], references: [id], onDelete: Cascade)

  @@id([appPlanId, shop])
}

enum AppPlanCustomAccessType {
  DEFAULT
  TEST
}

enum AppPlanName {
  FREE
  ESSENTIAL
  ENTERPRISE
}

enum ShopifyPlan {
  SHOPIFY_PLUS_PARTNER_SANDBOX
  PARTNER_DEVELOPMENT
  ADVANCED_SHOPIFY
  SHOPIFY_STARTER
  BASIC_SHOPIFY
  SHOPIFY_PLUS
  DEVELOPMENT
  SHOPIFY
  TRIAL
  STAFF
}

enum AppPlanType {
  DEFAULT
  CUSTOM
}

enum AppPlanInterval {
  EVERY_30_DAYS
  ANNUAL
}

model PurchaseOrder {
  id Int @id @default(autoincrement())

  shop String

  shipFrom String
  shipTo   String

  location   Location? @relation(fields: [locationId], references: [locationId])
  locationId String?

  vendorName String?

  note       String
  /// The date the purchase order was placed.
  placedDate DateTime? @db.Timestamptz(3)

  discount  String?
  tax       String?
  shipping  String?
  deposited String?
  paid      String?

  /// Shop specific name
  name   String
  status String

  lineItems           PurchaseOrderLineItem[]
  customFields        PurchaseOrderCustomField[]
  employeeAssignments PurchaseOrderEmployeeAssignment[]

  createdAt                         DateTime                           @default(now()) @db.Timestamptz(3)
  updatedAt                         DateTime                           @default(now()) @db.Timestamptz(3)
  purchaseOrderLineItemCustomFields PurchaseOrderLineItemCustomField[]
  tasks                             TaskPurchaseOrderLink[]
  receiptLineItems                  PurchaseOrderReceiptLineItem[]
  receipts                          PurchaseOrderReceipt[]

  @@unique([shop, name])
}

enum PurchaseOrderReceiptStatus {
  DRAFT
  ARCHIVED
  COMPLETED
}

// A receipt is a collection of line items that have arrived, e.g. a shipment.
// They are immutable after creation.
// All quantities are added as "available" inventory in Shopify once added to a receipt.
model PurchaseOrderReceipt {
  id Int @id @default(autoincrement())

  shop        String
  name        String
  description String
  status      PurchaseOrderReceiptStatus

  purchaseOrderId Int
  purchaseOrder   PurchaseOrder @relation(fields: [purchaseOrderId], references: [id])

  receivedAt DateTime @db.Timestamptz(3)

  createdAt DateTime @default(now()) @db.Timestamptz(3)
  updatedAt DateTime @default(now()) @db.Timestamptz(3)

  lineItems PurchaseOrderReceiptLineItem[]

  @@unique([shop, name])
}

model PurchaseOrderReceiptLineItem {
  id Int @id @default(autoincrement())

  quantity Int

  purchaseOrderReceipt   PurchaseOrderReceipt @relation(fields: [purchaseOrderReceiptId], references: [id])
  purchaseOrderReceiptId Int

  purchaseOrder   PurchaseOrder @relation(fields: [purchaseOrderId], references: [id])
  purchaseOrderId Int

  lineItemUuid String                @db.Uuid
  lineItem     PurchaseOrderLineItem @relation(fields: [purchaseOrderId, lineItemUuid], references: [purchaseOrderId, uuid])

  createdAt DateTime @default(now()) @db.Timestamptz(3)
  updatedAt DateTime @default(now()) @db.Timestamptz(3)
}

// TODO: Add serial PK to all tables like this instead of composite PK (remove all @relation with more than 1 field)
model PurchaseOrderLineItem {
  uuid String @db.Uuid

  purchaseOrder   PurchaseOrder @relation(fields: [purchaseOrderId], references: [id])
  purchaseOrderId Int

  specialOrderLineItem   SpecialOrderLineItem? @relation(fields: [specialOrderLineItemId], references: [id], onDelete: Cascade)
  specialOrderLineItemId Int?

  productVariant   ProductVariant @relation(fields: [productVariantId], references: [productVariantId])
  productVariantId String

  productVariantSerial   ProductVariantSerial? @relation(fields: [productVariantSerialId], references: [id])
  productVariantSerialId Int?

  unitCost String
  quantity Int

  createdAt              DateTime                           @default(now()) @db.Timestamptz(3)
  updatedAt              DateTime                           @default(now()) @db.Timestamptz(3)
  customFields           PurchaseOrderLineItemCustomField[]
  stockTransferLineItems StockTransferLineItem[]
  receiptLineItems       PurchaseOrderReceiptLineItem[]

  @@id([purchaseOrderId, uuid])
  @@index([purchaseOrderId])
}

model PurchaseOrderEmployeeAssignment {
  id Int @id @default(autoincrement())

  purchaseOrder   PurchaseOrder @relation(fields: [purchaseOrderId], references: [id])
  purchaseOrderId Int

  employee   Employee @relation(fields: [employeeId], references: [staffMemberId])
  employeeId String

  createdAt DateTime @default(now()) @db.Timestamptz(3)
  updatedAt DateTime @default(now()) @db.Timestamptz(3)
}

model StockTransfer {
  id Int @id @default(autoincrement())

  shop String
  name String

  fromLocationId String
  toLocationId   String

  note String

  lineItems StockTransferLineItem[]

  createdAt DateTime @default(now()) @db.Timestamptz(3)
  updatedAt DateTime @default(now()) @db.Timestamptz(3)

  tasks TaskStockTransferLink[]

  @@unique([shop, name])
}

enum StockTransferLineItemStatus {
  PENDING
  IN_TRANSIT
  RECEIVED
  REJECTED
}

model StockTransferLineItem {
  uuid String @db.Uuid

  stockTransfer   StockTransfer @relation(fields: [stockTransferId], references: [id])
  stockTransferId Int

  inventoryItemId     String
  // Store titles in case the inventory item id is deleted/etc.
  // TODO: Do this everywhere instead of syncing?
  productTitle        String
  productVariantTitle String

  // The status of this line item. Line item can be split to have different statuses.
  status StockTransferLineItemStatus

  // The SO line item that this stock transfer line item will fulfill
  shopifyOrderLineItemId String?
  // We require the order id as well, as the GraphQL API does not link line item to order id, only the other way around
  shopifyOrderId         String?

  // The quantity pending/sent/received/rejected depending on the status.
  // Line item is split if there are multiple statuses.
  quantity Int

  // Stock transfer line items can be linked to purchase order line items.
  // This is used for cases where a purchase order should immediatelly be shipped to a different location.
  // Linking the two allows us to determine how many items were transferred, and how many remain.
  purchaseOrderId           Int?
  purchaseOrderLineItemUuid String?                @db.Uuid
  purchaseOrderLineItem     PurchaseOrderLineItem? @relation(fields: [purchaseOrderId, purchaseOrderLineItemUuid], references: [purchaseOrderId, uuid])

  createdAt DateTime @default(now()) @db.Timestamptz(3)
  updatedAt DateTime @default(now()) @db.Timestamptz(3)

  @@id([stockTransferId, uuid])
}

model PurchaseOrderCustomField {
  id Int @id @default(autoincrement())

  purchaseOrder   PurchaseOrder @relation(fields: [purchaseOrderId], references: [id])
  purchaseOrderId Int

  key   String
  value String

  createdAt DateTime @default(now()) @db.Timestamptz(3)
  updatedAt DateTime @default(now()) @db.Timestamptz(3)

  @@unique([purchaseOrderId, key])
  @@index([key, value])
}

model PurchaseOrderLineItemCustomField {
  id Int @id @default(autoincrement())

  purchaseOrder   PurchaseOrder @relation(fields: [purchaseOrderId], references: [id])
  purchaseOrderId Int

  purchaseOrderLineItem     PurchaseOrderLineItem @relation(fields: [purchaseOrderId, purchaseOrderLineItemUuid], references: [purchaseOrderId, uuid])
  purchaseOrderLineItemUuid String                @db.Uuid

  key   String
  value String

  createdAt DateTime @default(now()) @db.Timestamptz(3)
  updatedAt DateTime @default(now()) @db.Timestamptz(3)

  @@unique([purchaseOrderId, purchaseOrderLineItemUuid, key])
  @@index([key, value])
}

model WorkOrderCustomField {
  id Int @id @default(autoincrement())

  workOrder   WorkOrder @relation(fields: [workOrderId], references: [id])
  workOrderId Int

  key   String
  value String

  createdAt DateTime @default(now()) @db.Timestamptz(3)
  updatedAt DateTime @default(now()) @db.Timestamptz(3)

  @@unique([workOrderId, key])
  @@index([key, value])
}

model WorkOrderItemCustomField {
  id Int @id @default(autoincrement())

  workOrder   WorkOrder @relation(fields: [workOrderId], references: [id])
  workOrderId Int

  workOrderItem     WorkOrderItem @relation(fields: [workOrderId, workOrderItemUuid], references: [workOrderId, uuid])
  workOrderItemUuid String        @db.Uuid

  key   String
  value String

  createdAt DateTime @default(now()) @db.Timestamptz(3)
  updatedAt DateTime @default(now()) @db.Timestamptz(3)

  @@unique([workOrderId, workOrderItemUuid, key])
  @@index([key, value])
}

model CustomFieldsPreset {
  id Int @id @default(autoincrement())

  type CustomFieldsPresetType

  shop String
  name String

  keys String[]

  // If default, all keys will automatically be added to a work order/purchase order (depending on the type)
  default Boolean

  createdAt DateTime @default(now()) @db.Timestamptz(3)
  updatedAt DateTime @default(now()) @db.Timestamptz(3)

  @@unique([shop, type, name])
}

// Users can specify a list of options for custom field names.
// This is done on a per-name basis and (currently) spans line items, purchase orders, and work orders.
model CustomFieldValueOptions {
  id Int @id @default(autoincrement())

  shop   String
  name   String
  values String[]

  @@unique([shop, name])
}

enum CustomFieldsPresetType {
  WORK_ORDER
  PURCHASE_ORDER
  // Shared between work order line items (incl services) and purchase order line items for now.
  LINE_ITEM
}

model ProductVariant {
  productVariantId String @id

  productId String
  product   Product @relation(fields: [productId], references: [productId])

  inventoryItemId String
  sku             String?
  title           String

  createdAt DateTime  @default(now()) @db.Timestamptz(3)
  updatedAt DateTime  @default(now()) @db.Timestamptz(3)
  deletedAt DateTime?

  purchaseOrderLineItems PurchaseOrderLineItem[]
  shopifyOrderLineItems  ShopifyOrderLineItem[]
  specialOrderLineItems  SpecialOrderLineItem[]
  productVariantSerial   ProductVariantSerial[]
}

model Product {
  productId String @id

  shop String

  handle                String
  title                 String
  description           String
  productType           String
  vendor                String
  hasOnlyDefaultVariant Boolean

  productVariants ProductVariant[]

  createdAt DateTime  @default(now()) @db.Timestamptz(3)
  updatedAt DateTime  @default(now()) @db.Timestamptz(3)
  deletedAt DateTime?

  @@index([shop])
}

model Customer {
  customerId String @id

  shop String

  displayName String
  firstName   String?
  lastName    String?
  email       String?
  phone       String?
  address     String?

  workOrders    WorkOrder[]
  shopifyOrders ShopifyOrder[]
  specialOrders SpecialOrder[]

  createdAt DateTime  @default(now()) @db.Timestamptz(3)
  updatedAt DateTime  @default(now()) @db.Timestamptz(3)
  deletedAt DateTime?

  @@index([shop])
}

model Location {
  locationId String @id

  shop String

  name String

  purchaseOrders PurchaseOrder[]
  specialOrders  SpecialOrder[]

  createdAt            DateTime               @default(now()) @db.Timestamptz(3)
  updatedAt            DateTime               @default(now()) @db.Timestamptz(3)
  deletedAt            DateTime?
  ProductVariantSerial ProductVariantSerial[]

  @@index([shop])
}

// Old schema stuff that needs to be re-synced into the new schema

model OldWorkOrder {
  id                 Int                   @id @default(autoincrement())
  shop               String
  name               String
  status             String
  dueDate            DateTime
  createdAt          DateTime              @default(now()) @db.Timestamptz(3)
  customerId         String
  derivedFromOrderId String?
  draftOrderId       String?
  orderId            String?
  fixedPriceLabour   OldFixedPriceLabour[]
  hourlyLabour       OldHourlyLabour[]

  @@unique([shop, name])
  @@index([draftOrderId])
  @@index([orderId])
}

model OldFixedPriceLabour {
  id               Int          @id @default(autoincrement())
  workOrderId      Int
  lineItemUuid     String?
  productVariantId String?
  employeeId       String?
  name             String
  amount           String
  workOrder        OldWorkOrder @relation(fields: [workOrderId], references: [id])

  @@index([workOrderId])
}

model OldHourlyLabour {
  id               Int          @id @default(autoincrement())
  workOrderId      Int
  lineItemUuid     String?
  productVariantId String?
  employeeId       String?
  name             String
  rate             String
  hours            String
  WorkOrder        OldWorkOrder @relation(fields: [workOrderId], references: [id])

  @@index([workOrderId])
}

model AppMigration {
  name      String             @id
  checksum  String
  status    AppMigrationStatus
  createdAt DateTime           @default(now()) @db.Timestamptz(3)
  updatedAt DateTime           @default(now()) @db.Timestamptz(3)
}

enum AppMigrationStatus {
  PENDING
  SUCCESS
  FAILURE
}

model CycleCount {
  id Int @id @default(autoincrement())

  shop String
  name String

  status     String
  locationId String
  note       String

  // If true, nothing can be changed except for the status and note.
  // Applications are also not allowed.
  locked Boolean

  dueDate DateTime?

  items CycleCountItem[]

  createdAt DateTime @default(now()) @db.Timestamptz(3)
  updatedAt DateTime @default(now()) @db.Timestamptz(3)

  employees CycleCountEmployeeAssignment[]
  tasks     TaskCycleCountLink[]

  @@unique([shop, name])
  @@index([createdAt])
  @@index([dueDate])
}

model CycleCountEmployeeAssignment {
  id Int @id @default(autoincrement())

  cycleCountId Int
  cycleCount   CycleCount @relation(fields: [cycleCountId], references: [id])

  employeeId String

  createdAt DateTime @default(now()) @db.Timestamptz(3)
  updatedAt DateTime @default(now()) @db.Timestamptz(3)

  @@unique([cycleCountId, employeeId])
}

model CycleCountItem {
  cycleCountId Int
  cycleCount   CycleCount @relation(fields: [cycleCountId], references: [id])

  uuid String @db.Uuid

  productVariantId String
  inventoryItemId  String
  countQuantity    Int

  productTitle        String
  productVariantTitle String

  createdAt DateTime @default(now()) @db.Timestamptz(3)
  updatedAt DateTime @default(now()) @db.Timestamptz(3)

  applications CycleCountItemApplication[]

  @@id([cycleCountId, uuid])
}

// We track individual applications for auditing purposes, and to allow partial cycle counts.
model CycleCountItemApplication {
  id Int @id @default(autoincrement())

  cycleCountItemUuid String         @db.Uuid
  cycleCountId       Int
  cycleCountItem     CycleCountItem @relation(fields: [cycleCountId, cycleCountItemUuid], references: [cycleCountId, uuid])

  appliedQuantity Int

  // Quantity before this application
  originalQuantity Int

  // optional GID of the staff member that applied this item
  staffMemberId String?

  createdAt DateTime @default(now()) @db.Timestamptz(3)
  updatedAt DateTime @default(now()) @db.Timestamptz(3)
}

// General purpose table for storing counters.
// Key should be namespaced or something like that.
model Counter {
  id Int @id @default(autoincrement())

  key        String
  last_value Int

  @@unique([key])
}

// request to resupply products by some customer/company.
// links shopify orders to purchase orders.
model SpecialOrder {
  id Int @id @default(autoincrement())

  shop String
  name String

  customer   Customer? @relation(fields: [customerId], references: [customerId])
  customerId String

  locationId String
  location   Location @relation(fields: [locationId], references: [locationId])

  companyId         String?
  companyContactId  String?
  companyLocationId String?

  requiredBy DateTime?
  note       String

  lineItems SpecialOrderLineItem[]
  tasks     TaskSpecialOrderLink[]

  createdAt DateTime @default(now()) @db.Timestamptz(3)
  updatedAt DateTime @default(now()) @db.Timestamptz(3)

  @@unique([shop, name])
}

model SpecialOrderLineItem {
  id Int @id @default(autoincrement())

  specialOrderId Int
  specialOrder   SpecialOrder @relation(fields: [specialOrderId], references: [id])

  uuid String @db.Uuid

  shopifyOrderLineItemId String?
  shopifyOrderLineItem   ShopifyOrderLineItem? @relation(fields: [shopifyOrderLineItemId], references: [lineItemId], onDelete: Cascade)

  productVariant   ProductVariant @relation(fields: [productVariantId], references: [productVariantId])
  productVariantId String

  // This quantity is not allowed to go below the PO quantity
  quantity Int

  purchaseOrderLineItems PurchaseOrderLineItem[]

  createdAt DateTime @default(now()) @db.Timestamptz(3)
  updatedAt DateTime @default(now()) @db.Timestamptz(3)

  @@unique([specialOrderId, uuid])
}

// A unique instance of some product variant that has a serial number
model ProductVariantSerial {
  id Int @id @default(autoincrement())

  shop String

  serial String
  note   String

  productVariantId String
  productVariant   ProductVariant @relation(fields: [productVariantId], references: [productVariantId])

  locationId String?
  location   Location? @relation(fields: [locationId], references: [locationId])

  createdAt DateTime @default(now()) @db.Timestamptz(3)
  updatedAt DateTime @default(now()) @db.Timestamptz(3)

  purchaseOrderLineItems PurchaseOrderLineItem[]
  workOrders             WorkOrder[]
  tasks                  TaskSerialLink[]

  @@unique([shop, productVariantId, serial])
}

// Metafield cache.
// Currently used for finding product/variants by metafield values in the scanner extension.
model Metafield {
  id Int @id @default(autoincrement())

  shop String

  // The object that the metafield is attached to
  objectId    String
  metafieldId String @unique

  namespace String
  key       String
  value     String

  createdAt DateTime @default(now()) @db.Timestamptz(3)
  updatedAt DateTime @default(now()) @db.Timestamptz(3)

  @@unique([objectId, namespace, key])
  @@index([shop, namespace, key, value])
}

// Table used for blocking concurrent tasks and for tracking the progress of long-running tasks.
model LongRunningTask {
  id Int @id @default(autoincrement())

  name        String @unique
  progress    Int
  progressMax Int?

  createdAt DateTime @default(now()) @db.Timestamptz(3)
  updatedAt DateTime @default(now()) @db.Timestamptz(3)
}

// Employees can mark themselves as available or unavailable for datetime ranges
// If the employee is available you can schedule them for work without any warnings.
// If the employee is unavailable you are warned but can override it.
// If no availability is set a warning is shown indicating that the employee's availability is unknown.

// In principle the app should ensure that date ranges do not overlap (i.e. by automatically merging them).
// If this is not the case, unavailability should take precedence.
model EmployeeAvailability {
  id Int @id @default(autoincrement())

  staffMemberId String
  shop          String

  description String

  available Boolean

  start DateTime @db.Timestamptz(3)
  end   DateTime @db.Timestamptz(3)

  createdAt DateTime @default(now()) @db.Timestamptz(3)
  updatedAt DateTime @default(now()) @db.Timestamptz(3)

  @@index([shop, staffMemberId, available, start, end])
  @@index([shop, available, start, end])
  @@index([shop, available, end])
  @@index([shop, id, staffMemberId])
}

model ScheduleEvent {
  id Int @id @default(autoincrement())

  schedule   Schedule @relation(fields: [scheduleId], references: [id])
  scheduleId Int

  name        String
  description String
  // Color of the item in the schedule. Should be a hex color including the leading '#'
  color       String

  start DateTime @db.Timestamptz(3)
  end   DateTime @db.Timestamptz(3)

  createdAt DateTime @default(now()) @db.Timestamptz(3)
  updatedAt DateTime @default(now()) @db.Timestamptz(3)

  tasks       ScheduleEventTask[]
  assignments ScheduleEventAssignment[]

  @@index([scheduleId])
  @@index([start, end])
  @@index([end])
}

model ScheduleEventAssignment {
  id Int @id @default(autoincrement())

  scheduleEventId Int
  scheduleEvent   ScheduleEvent @relation(fields: [scheduleEventId], references: [id])

  staffMemberId String

  createdAt DateTime @default(now()) @db.Timestamptz(3)
  updatedAt DateTime @default(now()) @db.Timestamptz(3)

  @@index([scheduleEventId, staffMemberId])
  @@index([staffMemberId])
}

// A link between an ScheduleEvent and a Task
// A checklist item will be shown on the schedule item for each task
model ScheduleEventTask {
  id Int @id @default(autoincrement())

  scheduleEventId Int
  scheduleEvent   ScheduleEvent @relation(fields: [scheduleEventId], references: [id])

  taskId Int
  task   Task @relation(fields: [taskId], references: [id])

  createdAt DateTime @default(now()) @db.Timestamptz(3)
  updatedAt DateTime @default(now()) @db.Timestamptz(3)

  @@index([scheduleEventId, taskId])
  @@index([taskId])
}

// Some task that should be done by an employee.
// Can be used for anything that needs to be scheduled, e.g. fulfilling a work order, performing a cycle count, etc.
// Essentially a checklist item.
//
// Tasks can be assigned to employees, which will cause the task to show up while scheduling too.
// Tasks are scheduled through a connection to ScheduleEvent.
// Task deadlines are also used for timely scheduling.
//
// It is not required to create elaborate task lists.
// You can simply create a single task (e.g. "Process WO-#4") and assign it to employees to take advantage
// of scheduling features.
model Task {
  id Int @id @default(autoincrement())

  shop String

  name                 String
  description          String
  estimatedTimeMinutes Int?
  deadline             DateTime? @db.Timestamptz(3)

  done Boolean

  createdAt DateTime @default(now()) @db.Timestamptz(3)
  updatedAt DateTime @default(now()) @db.Timestamptz(3)

  assignments    TaskAssignment[]
  scheduleEvents ScheduleEventTask[]
  workOrders     TaskWorkOrderLink[]
  purchaseOrders TaskPurchaseOrderLink[]
  specialOrders  TaskSpecialOrderLink[]
  stockTransfers TaskStockTransferLink[]
  cycleCounts    TaskCycleCountLink[]
  serials        TaskSerialLink[]

  @@index([shop])
}

// Tasks can be linked to work orders.
model TaskWorkOrderLink {
  id Int @id @default(autoincrement())

  taskId Int
  task   Task @relation(fields: [taskId], references: [id])

  workOrderId Int
  workOrder   WorkOrder @relation(fields: [workOrderId], references: [id])

  createdAt DateTime @default(now()) @db.Timestamptz(3)
  updatedAt DateTime @default(now()) @db.Timestamptz(3)
}

// Tasks can be linked to purchase orders.
model TaskPurchaseOrderLink {
  id Int @id @default(autoincrement())

  taskId Int
  task   Task @relation(fields: [taskId], references: [id])

  purchaseOrderId Int
  purchaseOrder   PurchaseOrder @relation(fields: [purchaseOrderId], references: [id])

  createdAt DateTime @default(now()) @db.Timestamptz(3)
  updatedAt DateTime @default(now()) @db.Timestamptz(3)
}

// Tasks can be linked to special orders.
model TaskSpecialOrderLink {
  id Int @id @default(autoincrement())

  taskId Int
  task   Task @relation(fields: [taskId], references: [id])

  specialOrderId Int
  specialOrder   SpecialOrder @relation(fields: [specialOrderId], references: [id])

  createdAt DateTime @default(now()) @db.Timestamptz(3)
  updatedAt DateTime @default(now()) @db.Timestamptz(3)
}

// Tasks can be linked to stock transfers.
model TaskStockTransferLink {
  id Int @id @default(autoincrement())

  taskId Int
  task   Task @relation(fields: [taskId], references: [id])

  stockTransferId Int
  stockTransfer   StockTransfer @relation(fields: [stockTransferId], references: [id])

  createdAt DateTime @default(now()) @db.Timestamptz(3)
  updatedAt DateTime @default(now()) @db.Timestamptz(3)
}

// Tasks can be linked to cycle counts.
model TaskCycleCountLink {
  id Int @id @default(autoincrement())

  taskId Int
  task   Task @relation(fields: [taskId], references: [id])

  cycleCountId Int
  cycleCount   CycleCount @relation(fields: [cycleCountId], references: [id])

  createdAt DateTime @default(now()) @db.Timestamptz(3)
  updatedAt DateTime @default(now()) @db.Timestamptz(3)
}

// Tasks can be linked to serials.
model TaskSerialLink {
  id Int @id @default(autoincrement())

  taskId Int
  task   Task @relation(fields: [taskId], references: [id])

  serialId Int
  serial   ProductVariantSerial @relation(fields: [serialId], references: [id])

  createdAt DateTime @default(now()) @db.Timestamptz(3)
  updatedAt DateTime @default(now()) @db.Timestamptz(3)
}

// Employees can be assigned to tasks.
// These assignments can be used during scheduling to ensure that employee tasks are scheduled at some time.
// Note that this is not binding/enforced, i.e. an employee can be scheduled for a task that they are not assigned to.
model TaskAssignment {
  id Int @id @default(autoincrement())

  taskId Int
  task   Task @relation(fields: [taskId], references: [id])

  staffMemberId String

  createdAt DateTime @default(now()) @db.Timestamptz(3)
  updatedAt DateTime @default(now()) @db.Timestamptz(3)

  @@index([taskId])
  @@index([staffMemberId])
}

// Schedule items are grouped into Schedule rows.
model Schedule {
  id Int @id @default(autoincrement())

  shop String
  name String

  // Schedules can be connected to locations.
  locationId String?

  // When schedules are manually published this will be set to the current date.
  // It is also possible to set this to a future date to schedule a future date.
  // TODO: Notifications with a cronjob - should check all schedules since the last notification
  // TODO: Table that links notifs to this schedule
  publishedAt DateTime? @db.Timestamptz(3)

  createdAt DateTime @default(now()) @db.Timestamptz(3)
  updatedAt DateTime @default(now()) @db.Timestamptz(3)

  scheduleEvents ScheduleEvent[]

  @@index([shop, id])
  @@index([shop, locationId])
  @@index([shop, publishedAt])
}

<<<<<<< HEAD
enum InventoryMutationType {
  MOVE
  SET
  ADJUST
}

enum InventoryMutationInitiatorType {
  PURCHASE_ORDER
  STOCK_TRANSFER
  CYCLE_COUNT
}

model InventoryMutation {
  id Int @id @default(autoincrement())

  shop String
  type InventoryMutationType

  initiatorType InventoryMutationInitiatorType
  initiatorName String
=======
model ReorderPoint {
  id Int @id @default(autoincrement())

  shop            String
  inventoryItemId String

  // The location to which the reorder point applies
  // If null, the reorder point applies to all locations that do not have an explicit reorder point
  locationId String?

  // This product variant will be reordered if its available quantity is less than this value.
  min Int
  // Re-orders will order up to this quantity.
  max Int
>>>>>>> 977c15f8

  createdAt DateTime @default(now()) @db.Timestamptz(3)
  updatedAt DateTime @default(now()) @db.Timestamptz(3)

<<<<<<< HEAD
  items InventoryMutationItem[]

  @@index([shop])
}

model InventoryMutationItem {
  id Int @id @default(autoincrement())

  inventoryMutationId Int
  inventoryMutation   InventoryMutation @relation(fields: [inventoryMutationId], references: [id])

  inventoryItemId String
  name            String
  locationId      String

  // type = set
  compareQuantity Int?

  // type = set / move
  quantity        Int?

  // type = adjust
  delta           Int?

  createdAt DateTime @default(now()) @db.Timestamptz(3)
  updatedAt DateTime @default(now()) @db.Timestamptz(3)
=======
  @@unique([shop, locationId, inventoryItemId])
}

model InventoryQuantity {
  id Int @id @default(autoincrement())

  shop            String
  inventoryItemId String
  locationId      String

  // the name of the quantity (currently we only support 'available' because that's all that webhooks support)
  name     String
  quantity Int

  createdAt DateTime @default(now()) @db.Timestamptz(3)
  updatedAt DateTime @default(now()) @db.Timestamptz(3)

  @@unique([shop, locationId, inventoryItemId, name])
>>>>>>> 977c15f8
}<|MERGE_RESOLUTION|>--- conflicted
+++ resolved
@@ -1271,7 +1271,44 @@
   @@index([shop, publishedAt])
 }
 
-<<<<<<< HEAD
+model ReorderPoint {
+  id Int @id @default(autoincrement())
+
+  shop            String
+  inventoryItemId String
+
+  // The location to which the reorder point applies
+  // If null, the reorder point applies to all locations that do not have an explicit reorder point
+  locationId String?
+
+  // This product variant will be reordered if its available quantity is less than this value.
+  min Int
+  // Re-orders will order up to this quantity.
+  max Int
+
+  createdAt DateTime @default(now()) @db.Timestamptz(3)
+  updatedAt DateTime @default(now()) @db.Timestamptz(3)
+
+  @@unique([shop, locationId, inventoryItemId])
+}
+
+model InventoryQuantity {
+  id Int @id @default(autoincrement())
+
+  shop            String
+  inventoryItemId String
+  locationId      String
+
+  // the name of the quantity (currently we only support 'available' because that's all that webhooks support)
+  name     String
+  quantity Int
+
+  createdAt DateTime @default(now()) @db.Timestamptz(3)
+  updatedAt DateTime @default(now()) @db.Timestamptz(3)
+
+  @@unique([shop, locationId, inventoryItemId, name])
+}
+
 enum InventoryMutationType {
   MOVE
   SET
@@ -1292,27 +1329,10 @@
 
   initiatorType InventoryMutationInitiatorType
   initiatorName String
-=======
-model ReorderPoint {
-  id Int @id @default(autoincrement())
-
-  shop            String
-  inventoryItemId String
-
-  // The location to which the reorder point applies
-  // If null, the reorder point applies to all locations that do not have an explicit reorder point
-  locationId String?
-
-  // This product variant will be reordered if its available quantity is less than this value.
-  min Int
-  // Re-orders will order up to this quantity.
-  max Int
->>>>>>> 977c15f8
-
-  createdAt DateTime @default(now()) @db.Timestamptz(3)
-  updatedAt DateTime @default(now()) @db.Timestamptz(3)
-
-<<<<<<< HEAD
+
+  createdAt DateTime @default(now()) @db.Timestamptz(3)
+  updatedAt DateTime @default(now()) @db.Timestamptz(3)
+
   items InventoryMutationItem[]
 
   @@index([shop])
@@ -1339,24 +1359,4 @@
 
   createdAt DateTime @default(now()) @db.Timestamptz(3)
   updatedAt DateTime @default(now()) @db.Timestamptz(3)
-=======
-  @@unique([shop, locationId, inventoryItemId])
-}
-
-model InventoryQuantity {
-  id Int @id @default(autoincrement())
-
-  shop            String
-  inventoryItemId String
-  locationId      String
-
-  // the name of the quantity (currently we only support 'available' because that's all that webhooks support)
-  name     String
-  quantity Int
-
-  createdAt DateTime @default(now()) @db.Timestamptz(3)
-  updatedAt DateTime @default(now()) @db.Timestamptz(3)
-
-  @@unique([shop, locationId, inventoryItemId, name])
->>>>>>> 977c15f8
 }