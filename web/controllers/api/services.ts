--- conflicted
+++ resolved
@@ -227,8 +227,6 @@
         throw new HttpError('Failed to update product', 500);
       }
 
-<<<<<<< HEAD
-=======
       const { productVariantUpdate } = await gql.products.updateVariant.run(graphql, {
         input: { id: productVariantId, price, metafields: productVariantMetafields },
       });
@@ -246,7 +244,6 @@
         throw new HttpError('Failed to update inventory item', 500);
       }
 
->>>>>>> 4b0aa84f
       return res.json({
         type: 'success',
         variant: {
