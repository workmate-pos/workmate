import { Session } from '@shopify/shopify-api';
import { Authenticated, BodySchema, Get, Post, QuerySchema } from '@teifi-digital/shopify-app-express/decorators';
import type { Request, Response } from 'express-serve-static-core';
import { gql } from '../../services/gql/gql.js';
import { getShopSettings } from '../../services/settings/settings.js';
import { isNonNullable } from '@teifi-digital/shopify-app-toolbox/guards';
import { Permission, LocalsTeifiUser } from '../../decorators/permission.js';
import { groupBy, indexBy, unique } from '@teifi-digital/shopify-app-toolbox/array';
import { UpsertEmployees } from '../../schemas/generated/upsert-employees.js';
import { Ids } from '../../schemas/generated/ids.js';
import { HttpError } from '@teifi-digital/shopify-app-express/errors';
import { getStaffMembersByIds, getStaffMembersPage } from '../../services/staff-members.js';
import { intercom, IntercomUser } from '../../services/intercom.js';
import { never } from '@teifi-digital/shopify-app-toolbox/util';
import { assertMoneyOrNull } from '../../util/assertions.js';
import { getDefaultRoleUuid } from '../../services/permissions/permissions.js';
import {
  deleteStaffMemberLocations,
  getStaffMemberLocations,
  getStaffMembers,
  insertStaffMemberLocations,
  upsertStaffMembers,
} from '../../services/staff-members/queries.js';
import { unit } from '../../services/db/unit-of-work.js';
import { assertLocationsPermitted } from '../../services/franchises/assert-locations-permitted.js';
import { StaffMemberPaginationOptions } from '../../schemas/generated/staff-member-pagination-options.js';

@Authenticated()
export default class EmployeeController {
  @Get('/me')
  @Permission('none')
  async fetchMe(req: Request, res: Response<FetchMeResponse>) {
    const session: Session = res.locals.shopify.session;
    const user: LocalsTeifiUser = res.locals.teifi.user;

    const settings = await getShopSettings(session.shop);
    const [employee = never()] = await attachDatabaseEmployees(session.shop, [user.staffMember]);

    return res.json({
      employee: {
<<<<<<< HEAD
        ...user.staffMember,
        ...user.user,
        staffMemberId: user.staffMember.id,
        rate: (user.user.rate ?? defaultRate) as Money,
        isDefaultRate: user.user.rate === null || user.user.rate === undefined,
=======
        ...employee,
        rate: user.user.rate ?? settings.workOrders.charges.defaultHourlyRate,
>>>>>>> f0a8214b
        intercomUser: intercom.getUser(session.shop, user.staffMember.id),
      },
    });
  }

  @Get('/')
  @QuerySchema('staff-member-pagination-options')
  @Permission('read_employees')
  async fetchEmployees(
    req: Request<unknown, unknown, unknown, StaffMemberPaginationOptions>,
    res: Response<FetchEmployeesResponse>,
  ) {
    const session: Session = res.locals.shopify.session;
    const paginationOptions = req.query;

    const response = await getStaffMembersPage(session, paginationOptions);

    const employees = response.shop.staffMembers.nodes;
    const pageInfo = response.shop.staffMembers.pageInfo;

    return res.json({
      employees: await attachDatabaseEmployees(session.shop, employees),
      pageInfo,
    });
  }

  @Get('/by-ids')
  @QuerySchema('ids')
  @Permission('read_employees')
  async fetchEmployeesById(req: Request<unknown, unknown, unknown, Ids>, res: Response<FetchEmployeesByIdResponse>) {
    const session: Session = res.locals.shopify.session;
    const { shop } = session;
    const { ids } = req.query;

    const staffMembers = await getStaffMembersByIds(session, unique(ids));

    const staffMembersWithDatabaseInfo = await attachDatabaseEmployees(shop, staffMembers.filter(isNonNullable));

    const staffMemberRecord = indexBy(staffMembersWithDatabaseInfo, e => e.id);

    return res.json({ employees: ids.map(id => staffMemberRecord[id] ?? null) });
  }

  @Post('/')
  @Permission('write_employees')
  @BodySchema('upsert-employees')
  async upsertEmployees(req: Request<unknown, unknown, UpsertEmployees>, res: Response<UpsertEmployeesResponse>) {
    const session: Session = res.locals.shopify.session;
    const { shop } = session;
    const user: LocalsTeifiUser = res.locals.teifi.user;

    if (req.body.employees.length === 0) {
      return res.json({ success: true });
    }

    await assertLocationsPermitted({
      shop,
      locationIds: unique(req.body.employees.map(employee => employee.locationIds).flat()),
      staffMemberId: user.staffMember.id,
    });

    const employeeIds = req.body.employees.map(e => e.staffMemberId);
    const staffMembers = await getStaffMembersByIds(session, employeeIds);
    const staffMemberById = indexBy(staffMembers.filter(isNonNullable), e => e.id);

    return await unit(async () => {
      await upsertStaffMembers(
        session.shop,
        req.body.employees.map(({ staffMemberId, rate, superuser, role }) => {
          const staffMember = staffMemberById[staffMemberId];

          if (!staffMember) {
            throw new HttpError('Not all employees were found', 400);
          }

          return {
            isShopOwner: staffMember.isShopOwner,
            staffMemberId,
            name: staffMember.name,
            email: staffMember.email,
            superuser,
            shop,
            rate,
            role,
          };
        }),
      );

      await deleteStaffMemberLocations(req.body.employees.map(employee => employee.staffMemberId));
      await insertStaffMemberLocations(req.body.employees);

      return res.json({ success: true });
    });
  }
}

async function attachDatabaseEmployees(shop: string, staffMembers: gql.staffMember.StaffMemberFragment.Result[]) {
  if (staffMembers.length === 0) {
    return [];
  }

  const staffMemberIds = staffMembers.map(e => e.id);
  const [employees, defaultRole, employeeLocations] = await Promise.all([
    getStaffMembers(shop, staffMemberIds),
    getDefaultRoleUuid(shop),
    getStaffMemberLocations(staffMemberIds),
  ]);
  const knownEmployeeIds = new Set(employees.map(e => e.staffMemberId));

  employees.push(
    ...(await upsertStaffMembers(
      shop,
      staffMembers
        .filter(staffMember => !knownEmployeeIds.has(staffMember.id))
        .map(staffMember => ({
          staffMemberId: staffMember.id,
          name: staffMember.name,
          isShopOwner: staffMember.isShopOwner,
          superuser: staffMember.isShopOwner,
          email: staffMember.email,
          role: defaultRole,
          rate: null,
          locationIds: [],
        })),
    )),
  );

  const { workOrders, roles } = await getShopSettings(shop);
  const employeeRecord = indexBy(employees, e => e.staffMemberId);
  const employeeLocationsRecord = groupBy(employeeLocations, e => e.staffMemberId);

  return staffMembers.map(staffMember => {
    const employee = employeeRecord[staffMember.id] ?? never('just made it');

    assertMoneyOrNull(employee.rate);

    const rate = employee.rate ?? workOrders.charges.defaultHourlyRate;
    const isDefaultRate = rate === null;
    const permissions = roles[employee.role]?.permissions ?? [];

    return {
      ...staffMember,
      ...employee,
      staffMemberId: staffMember.id,
      rate,
      isDefaultRate,
      permissions,
      locationIds: employeeLocationsRecord[staffMember.id]?.map(location => location.locationId) ?? [],
    };
  });
}

export type EmployeeWithDatabaseInfo = Awaited<ReturnType<typeof attachDatabaseEmployees>>[number];
export type MeEmployee = EmployeeWithDatabaseInfo & {
  intercomUser: IntercomUser;
};

export type FetchEmployeesResponse = {
  employees: EmployeeWithDatabaseInfo[];
  pageInfo: { hasNextPage: boolean; endCursor?: string | null };
};

export type FetchEmployeesByIdResponse = {
  employees: (EmployeeWithDatabaseInfo | null)[];
};

export type UpsertEmployeesResponse = {
  success: true;
};

export type FetchMeResponse = {
  employee: MeEmployee;
};<|MERGE_RESOLUTION|>--- conflicted
+++ resolved
@@ -38,16 +38,9 @@
 
     return res.json({
       employee: {
-<<<<<<< HEAD
-        ...user.staffMember,
-        ...user.user,
+        ...employee,
         staffMemberId: user.staffMember.id,
-        rate: (user.user.rate ?? defaultRate) as Money,
-        isDefaultRate: user.user.rate === null || user.user.rate === undefined,
-=======
-        ...employee,
         rate: user.user.rate ?? settings.workOrders.charges.defaultHourlyRate,
->>>>>>> f0a8214b
         intercomUser: intercom.getUser(session.shop, user.staffMember.id),
       },
     });
