--- conflicted
+++ resolved
@@ -4,19 +4,6 @@
 import react from '@vitejs/plugin-react';
 import tsconfigPaths from 'vite-tsconfig-paths';
 
-<<<<<<< HEAD
-=======
-const requiredEnvVars = ['SHOPIFY_API_KEY', 'VITE_INTERCOM_APP_ID', 'VITE_SCHEDULER_LICENSE_KEY'];
-
-if (process.env.NODE_ENV === 'production' && process.env.npm_lifecycle_event === 'build' && !process.env.CI) {
-  for (const envVar of requiredEnvVars) {
-    if (!process.env[envVar]) {
-      throw new Error(`${envVar} environment variable is required to build the frontend app`);
-    }
-  }
-}
-
->>>>>>> db942f47
 const proxyOptions = {
   target: `http://127.0.0.1:${process.env.BACKEND_PORT}`,
   changeOrigin: false,
@@ -46,7 +33,7 @@
 export default defineConfig(({ mode }) => {
   const env = loadEnv(mode, dirname(process.cwd()), '');
 
-  const requiredEnvVars = ['SHOPIFY_API_KEY', 'VITE_INTERCOM_APP_ID'];
+  const requiredEnvVars = ['SHOPIFY_API_KEY', 'VITE_INTERCOM_APP_ID', 'VITE_SCHEDULER_LICENSE_KEY'];
 
   if (env.NODE_ENV === 'production' && env.npm_lifecycle_event === 'build' && !env.CI) {
     for (const envVar of requiredEnvVars) {
