--- conflicted
+++ resolved
@@ -113,12 +113,7 @@
 
   return (
     <>
-<<<<<<< HEAD
-      <NewTaskButton onClick={() => setIsCreatingTask(true)}>New Task</NewTaskButton>
-=======
       <BaseNewTaskButton onClick={() => setIsCreatingTask(true)}>New Task</BaseNewTaskButton>
->>>>>>> 771d80b5
-
       <TaskModal
         open={isCreatingTask}
         onClose={() => setIsCreatingTask(false)}
