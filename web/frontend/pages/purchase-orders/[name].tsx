import { useLocation } from 'react-router-dom';
import { ContextualSaveBar, Loading, TitleBar, useAppBridge } from '@shopify/app-bridge-react';
import { Redirect } from '@shopify/app-bridge/actions';
import { useEffect, useReducer, useRef, useState } from 'react';
import { useCreatePurchaseOrderReducer } from '@work-orders/common/create-purchase-order/reducer.js';
import { useAuthenticatedFetch } from '@web/frontend/hooks/use-authenticated-fetch.js';
import { useToast } from '@teifi-digital/shopify-app-react';
import {
  BlockStack,
  Box,
  Card,
  EmptyState,
  Frame,
  InlineGrid,
  InlineStack,
  Layout,
  Page,
  Select,
  Text,
  Tooltip,
} from '@shopify/polaris';
import { PermissionBoundary } from '@web/frontend/components/PermissionBoundary.js';
import { usePurchaseOrderQuery } from '@work-orders/common/queries/use-purchase-order-query.js';
import { createPurchaseOrderFromPurchaseOrder } from '@work-orders/common/create-purchase-order/from-purchase-order.js';
import { CreatePurchaseOrder } from '@web/schemas/generated/create-purchase-order.js';
import { useSettingsQuery } from '@work-orders/common/queries/use-settings-query.js';
import { usePurchaseOrderMutation } from '@work-orders/common/queries/use-purchase-order-mutation.js';
import { useLocationQuery } from '@work-orders/common/queries/use-location-query.js';
import { useVendorsQuery } from '@work-orders/common/queries/use-vendors-query.js';
import { extractErrorMessage } from '@teifi-digital/shopify-app-toolbox/error';
import { defaultCreatePurchaseOrder } from '@work-orders/common/create-purchase-order/default.js';
import { emptyState } from '@web/frontend/assets/index.js';
import { PurchaseOrderPrintModal } from '@web/frontend/components/purchase-orders/modals/PurchaseOrderPrintModal.js';
import { LocationSelectorModal } from '@web/frontend/components/shared-orders/modals/LocationSelectorModal.js';
import { VendorSelectorModal } from '@web/frontend/components/shared-orders/modals/VendorSelectorModal.js';
import { AddEmployeeModal } from '@web/frontend/components/shared-orders/modals/AddEmployeeModal.js';
import { CustomFieldPresetsModal } from '@web/frontend/components/shared-orders/modals/CustomFieldPresetsModal.js';
import { SaveCustomFieldPresetModal } from '@web/frontend/components/shared-orders/modals/SaveCustomFieldPresetModal.js';
import { NewCustomFieldModal } from '@web/frontend/components/shared-orders/modals/NewCustomFieldModal.js';
import { PurchaseOrderGeneralCard } from '@web/frontend/components/purchase-orders/PurchaseOrderGeneralCard.js';
import { PurchaseOrderShippingCard } from '@web/frontend/components/purchase-orders/PurchaseOrderShippingCard.js';
import { PurchaseOrderEmployeesCard } from '@web/frontend/components/purchase-orders/PurchaseOrderEmployeesCard.js';
import { PurchaseOrderProductsCard } from '@web/frontend/components/purchase-orders/PurchaseOrderProductsCard.js';
import { PurchaseOrderSummary } from '@web/frontend/components/purchase-orders/PurchaseOrderSummary.js';
import { AddProductModal } from '@web/frontend/components/shared-orders/modals/AddProductModal.js';
import type { DetailedPurchaseOrder as PurchaseOrderType } from '@web/services/purchase-orders/types.js';
import { useCustomFieldsPresetsQuery } from '@work-orders/common/queries/use-custom-fields-presets-query.js';
import { PurchaseOrderCustomFieldsCard } from '@web/frontend/components/purchase-orders/PurchaseOrderCustomFieldsCard.js';
import { EditCustomFieldPresetModal } from '@web/frontend/components/shared-orders/modals/EditCustomFieldPresetModal.js';
import { CustomFieldValuesSelectorModal } from '@web/frontend/components/shared-orders/modals/CustomFieldValuesSelectorModal.js';
import { LinkedTasks, NewLinkedTaskButton, BaseNewTaskButton } from '@web/frontend/components/tasks/LinkedTasks.js';
import { isNonNullable } from '@teifi-digital/shopify-app-toolbox/guards';
import {
  BaseNewPurchaseOrderReceiptButton,
  NewPurchaseOrderReceiptButton,
  PurchaseOrderReceipts,
} from '@web/frontend/components/purchase-orders/PurchaseOrderReceipts.js';

export default function () {
  return (
    <Frame>
      <Page>
        <PermissionBoundary permissions={['read_purchase_orders', 'read_settings']}>
          <PurchaseOrderLoader />
        </PermissionBoundary>
      </Page>
    </Frame>
  );
}

function PurchaseOrderLoader() {
  const location = useLocation();
  const name = decodeURIComponent(location.pathname.split('/').pop() ?? '');

  const [toast, setToastAction] = useToast();
  const fetch = useAuthenticatedFetch({ setToastAction });

  const purchaseOrderQuery = usePurchaseOrderQuery(
    { fetch, name },
    {
      enabled: name !== 'new',
      retry: false,
    },
  );

  const settingsQuery = useSettingsQuery({ fetch });
  const customFieldsPresetsQuery = useCustomFieldsPresetsQuery({ fetch, type: 'PURCHASE_ORDER' });

  const app = useAppBridge();
  if (!name) {
    Redirect.create(app).dispatch(Redirect.Action.APP, '/purchase-orders');
    return null;
  }

  if (purchaseOrderQuery.isError || settingsQuery.isError || customFieldsPresetsQuery.isError) {
    return (
      <>
        <Card>
          <EmptyState image={emptyState} heading={'An error occurred'}>
            <Text as={'p'} variant={'bodyLg'} fontWeight={'bold'} tone={'critical'}>
              {extractErrorMessage(
                purchaseOrderQuery.error ?? settingsQuery.error ?? customFieldsPresetsQuery.error,
                'An error occurred while loading purchase order',
              )}
            </Text>
          </EmptyState>
        </Card>
        {toast}
      </>
    );
  }

  if ((name !== 'new' && !purchaseOrderQuery.data) || !settingsQuery.data || !customFieldsPresetsQuery.data) {
    return (
      <>
        <Loading />
        {toast}
      </>
    );
  }

  let createPurchaseOrder;

  if (purchaseOrderQuery.data) {
    createPurchaseOrder = createPurchaseOrderFromPurchaseOrder(purchaseOrderQuery.data);
  } else {
    const { purchaseOrders } = settingsQuery.data.settings;
    createPurchaseOrder = defaultCreatePurchaseOrder({ status: purchaseOrders.defaultStatus });

    createPurchaseOrder.customFields = {
      ...customFieldsPresetsQuery.data.defaultCustomFields,
      ...createPurchaseOrder.customFields,
    };
  }

  return (
    <>
      <PurchaseOrder initialCreatePurchaseOrder={createPurchaseOrder} purchaseOrder={purchaseOrderQuery.data ?? null} />
      {toast}
    </>
  );
}

export type Location = ReturnType<typeof useLocationQuery>['data'];

function PurchaseOrder({
  initialCreatePurchaseOrder,
  purchaseOrder,
}: {
  initialCreatePurchaseOrder: CreatePurchaseOrder;
  purchaseOrder: PurchaseOrderType | null;
}) {
  const app = useAppBridge();

  const [createPurchaseOrder, dispatch, hasUnsavedChanges, setHasUnsavedChanges] = useCreatePurchaseOrderReducer(
    initialCreatePurchaseOrder,
    { useReducer, useState, useRef },
  );

  const [toast, setToastAction] = useToast();
  const fetch = useAuthenticatedFetch({ setToastAction });

  const purchaseOrderMutation = usePurchaseOrderMutation(
    { fetch },
    {
      onSuccess: ({ purchaseOrder }) => {
        const message = createPurchaseOrder.name ? 'Purchase order updated' : 'Purchase order created';
        setToastAction({ content: message });
        dispatch.set(createPurchaseOrderFromPurchaseOrder(purchaseOrder));
        setHasUnsavedChanges(false);
        Redirect.create(app).dispatch(
          Redirect.Action.APP,
          `/purchase-orders/${encodeURIComponent(purchaseOrder.name)}`,
        );
      },
    },
  );

  const settingsQuery = useSettingsQuery({ fetch });

  const selectedLocationQuery = useLocationQuery({ fetch, id: createPurchaseOrder.locationId });
  const selectedLocation = selectedLocationQuery.data;

  // Default "Ship to" to selected location's address
  useEffect(() => {
    if (!selectedLocation) return;
    if (createPurchaseOrder.shipTo) return;
    dispatch.setPartial({ shipTo: selectedLocation.address?.formatted?.join('\n') ?? null });
  }, [selectedLocation]);

  const vendorsQuery = useVendorsQuery({ fetch });
  const vendorCustomer = vendorsQuery?.data?.find(vendor => vendor.name === createPurchaseOrder.vendorName)?.customer;

  // Default "Ship from" to vendor's default address
  useEffect(() => {
    if (!vendorCustomer) return;
    if (createPurchaseOrder.shipFrom) return;
    dispatch.setPartial({ shipFrom: vendorCustomer.defaultAddress?.formatted?.join('\n') });
  }, [vendorCustomer]);

  const [isNewCustomFieldModalOpen, setIsNewCustomFieldModalOpen] = useState(false);
  const [isSaveCustomFieldPresetModalOpen, setIsSaveCustomFieldPresetModalOpen] = useState(false);
  const [isCustomFieldPresetsModalOpen, setIsCustomFieldPresetsModalOpen] = useState(false);
  const [isFieldValuesModalOpen, setIsFieldValuesModalOpen] = useState(false);
  const [isAddEmployeeModalOpen, setIsAddEmployeeModalOpen] = useState(false);
  const [isVendorSelectorModalOpen, setIsVendorSelectorModalOpen] = useState(false);
  const [isLocationSelectorModalOpen, setIsLocationSelectorModalOpen] = useState(false);
  const [isPrintModalOpen, setIsPrintModalOpen] = useState(false);
  const [isAddProductModalOpen, setIsAddProductModalOpen] = useState(false);
  const [customFieldPresetNameToEdit, setCustomFieldPresetNameToEdit] = useState<string>();

  if (!settingsQuery.data) {
    return <Loading />;
  }

  const settings = settingsQuery.data.settings;

  return (
    <Box paddingBlockEnd={'1600'}>
      <TitleBar title={'Purchase orders'} />

      <ContextualSaveBar
        fullWidth
        visible={hasUnsavedChanges}
        saveAction={{
          loading: purchaseOrderMutation.isPending,
          onAction: () => purchaseOrderMutation.mutate(createPurchaseOrder),
        }}
        discardAction={{
          onAction: () => {
            dispatch.set(initialCreatePurchaseOrder);
            setHasUnsavedChanges(false);
          },
        }}
      />

      <BlockStack gap={'400'}>
        <InlineStack align={'space-between'}>
          <Text as={'h1'} variant={'headingLg'} fontWeight={'bold'}>
            {createPurchaseOrder.name ?? 'New purchase order'}
          </Text>
          <Select
            label={'Status'}
            requiredIndicator
            options={settings.purchaseOrders.statuses}
            onChange={status => dispatch.setPartial({ status })}
            value={createPurchaseOrder.status}
            disabled={purchaseOrderMutation.isPending}
          />
        </InlineStack>

        <InlineGrid gap={'400'} columns={2}>
          <PurchaseOrderGeneralCard
            createPurchaseOrder={createPurchaseOrder}
            dispatch={dispatch}
            disabled={purchaseOrderMutation.isPending}
            selectedLocation={selectedLocation}
            isLoadingLocation={selectedLocationQuery.isLoading}
            onVendorSelectorClick={() => setIsVendorSelectorModalOpen(true)}
            onLocationSelectorClick={() => setIsLocationSelectorModalOpen(true)}
          />

          <PurchaseOrderShippingCard
            createPurchaseOrder={createPurchaseOrder}
            dispatch={dispatch}
            disabled={purchaseOrderMutation.isPending}
            selectedLocation={selectedLocation}
          />

          <PurchaseOrderEmployeesCard
            createPurchaseOrder={createPurchaseOrder}
            dispatch={dispatch}
            disabled={purchaseOrderMutation.isPending}
            onAssignEmployeesClick={() => setIsAddEmployeeModalOpen(true)}
          />

          <PurchaseOrderCustomFieldsCard
            createPurchaseOrder={createPurchaseOrder}
            dispatch={dispatch}
            disabled={purchaseOrderMutation.isPending}
            onSavePresetClick={() => setIsSaveCustomFieldPresetModalOpen(true)}
            onAddCustomFieldClick={() => setIsNewCustomFieldModalOpen(true)}
            onPresetsClick={() => setIsCustomFieldPresetsModalOpen(true)}
            onFieldValuesClick={() => setIsFieldValuesModalOpen(true)}
          />
        </InlineGrid>

        <Layout>
          <Layout.Section>
            <PurchaseOrderProductsCard
              createPurchaseOrder={createPurchaseOrder}
              purchaseOrder={purchaseOrder}
              dispatch={dispatch}
              disabled={purchaseOrderMutation.isPending}
              onAddProductClick={() => {
                if (!createPurchaseOrder.locationId) {
                  setToastAction({ content: 'You must select a location to add products' });
                  return;
                }

                if (!createPurchaseOrder.vendorName) {
                  setToastAction({ content: 'You must select a vendor to add products' });
                  return;
                }

                setIsAddProductModalOpen(true);
              }}
              action={
                !!createPurchaseOrder.name && !hasUnsavedChanges ? (
                  <NewPurchaseOrderReceiptButton
                    purchaseOrderName={createPurchaseOrder.name}
                    disabled={hasUnsavedChanges}
                    props={{ icon: undefined, children: 'Receive products' }}
                  />
                ) : (
                  <Tooltip content="You must save your purchase order before you can receive products.">
                    <BaseNewPurchaseOrderReceiptButton disabled icon={undefined} children={'Receive products'} />
                  </Tooltip>
                )
              }
            />
          </Layout.Section>

          <Layout.Section variant="oneHalf">
            <Card>
              <PurchaseOrderReceipts
                disabled={purchaseOrderMutation.isPending || hasUnsavedChanges || !createPurchaseOrder.name}
                purchaseOrderName={createPurchaseOrder.name}
                action={
                  !!createPurchaseOrder.name && !hasUnsavedChanges ? (
                    <NewPurchaseOrderReceiptButton
                      purchaseOrderName={createPurchaseOrder.name}
                      disabled={hasUnsavedChanges}
                    />
                  ) : (
                    <Tooltip content="You must save your purchase order before you can add receipts.">
                      <BaseNewPurchaseOrderReceiptButton disabled />
                    </Tooltip>
                  )
                }
              />
            </Card>
          </Layout.Section>

          <Layout.Section variant="oneHalf">
            <Card>
              <LinkedTasks
                links={{ purchaseOrders: [createPurchaseOrder.name].filter(isNonNullable) }}
<<<<<<< HEAD
                disabled={purchaseOrderMutation.isPending}
                action={tasks =>
=======
                disabled={purchaseOrderMutation.isPending || !createPurchaseOrder.name}
                action={
>>>>>>> 771d80b5
                  !!createPurchaseOrder.name ? (
                    <NewLinkedTaskButton
                      links={{ purchaseOrders: [createPurchaseOrder.name] }}
                      suggestedDeadlines={tasks.map(task => task.deadline).filter(isNonNullable)}
                    />
                  ) : (
                    <Tooltip content={'You must save your purchase order before you can create tasks'}>
                      <BaseNewTaskButton disabled />
                    </Tooltip>
                  )
                }
              />
            </Card>
          </Layout.Section>
        </Layout>

        <PurchaseOrderSummary
          createPurchaseOrder={createPurchaseOrder}
          dispatch={dispatch}
          hasUnsavedChanges={hasUnsavedChanges}
          disabled={purchaseOrderMutation.isPending}
          onSave={() => purchaseOrderMutation.mutate(createPurchaseOrder)}
          isSaving={purchaseOrderMutation.isPending}
          onPrint={() => setIsPrintModalOpen(true)}
        />
      </BlockStack>

      {/*TODO: Nicer way of making this remount*/}
      {isNewCustomFieldModalOpen && (
        <NewCustomFieldModal
          open={isNewCustomFieldModalOpen}
          existingFields={Object.keys(createPurchaseOrder.customFields)}
          onClose={() => setIsNewCustomFieldModalOpen(false)}
          onAdd={(fieldName, fieldValue) =>
            dispatch.setPartial({
              customFields: {
                ...createPurchaseOrder.customFields,
                [fieldName]: fieldValue,
              },
            })
          }
        />
      )}

      {isSaveCustomFieldPresetModalOpen && (
        <SaveCustomFieldPresetModal
          type={'PURCHASE_ORDER'}
          fieldNames={Object.keys(createPurchaseOrder.customFields)}
          open={isSaveCustomFieldPresetModalOpen}
          onClose={() => setIsSaveCustomFieldPresetModalOpen(false)}
          setToastAction={setToastAction}
        />
      )}

      {isCustomFieldPresetsModalOpen && (
        <CustomFieldPresetsModal
          type={'PURCHASE_ORDER'}
          open={isCustomFieldPresetsModalOpen}
          onClose={() => setIsCustomFieldPresetsModalOpen(false)}
          onOverride={fieldNames => {
            dispatch.setPartial({
              customFields: Object.fromEntries(
                fieldNames.map(fieldName => [fieldName, createPurchaseOrder.customFields[fieldName] ?? '']),
              ),
            });
          }}
          onMerge={fieldNames => {
            dispatch.setPartial({
              customFields: {
                ...createPurchaseOrder.customFields,
                ...Object.fromEntries(
                  fieldNames.map(fieldName => [fieldName, createPurchaseOrder.customFields[fieldName] ?? '']),
                ),
              },
            });
          }}
          onEdit={presetName => setCustomFieldPresetNameToEdit(presetName)}
          setToastAction={setToastAction}
        />
      )}

      {isFieldValuesModalOpen && (
        <CustomFieldValuesSelectorModal
          names={Object.keys(createPurchaseOrder.customFields)}
          open={isFieldValuesModalOpen}
          onClose={() => setIsFieldValuesModalOpen(false)}
        />
      )}

      {isAddEmployeeModalOpen && (
        <AddEmployeeModal
          open={isAddEmployeeModalOpen}
          onClose={() => setIsAddEmployeeModalOpen(false)}
          selectedEmployeeIds={createPurchaseOrder.employeeAssignments.map(ea => ea.employeeId)}
          onUpdate={selectedEmployeeIds =>
            dispatch.setPartial({ employeeAssignments: selectedEmployeeIds.map(employeeId => ({ employeeId })) })
          }
          setToastAction={setToastAction}
        />
      )}

      {isVendorSelectorModalOpen && (
        <VendorSelectorModal
          open={isVendorSelectorModalOpen}
          onClose={() => setIsVendorSelectorModalOpen(false)}
          onSelect={vendorName => dispatch.setVendor({ vendorName })}
          setToastAction={setToastAction}
        />
      )}

      {isLocationSelectorModalOpen && (
        <LocationSelectorModal
          open={isLocationSelectorModalOpen}
          onClose={() => setIsLocationSelectorModalOpen(false)}
          onSelect={locationId => dispatch.setLocation({ locationId })}
        />
      )}

      {isPrintModalOpen && (
        <PurchaseOrderPrintModal
          open={isPrintModalOpen}
          onClose={() => setIsPrintModalOpen(false)}
          setToastAction={setToastAction}
          createPurchaseOrder={createPurchaseOrder}
        />
      )}

      {isAddProductModalOpen && createPurchaseOrder.locationId && createPurchaseOrder.vendorName && (
        <AddProductModal
          outputType="PURCHASE_ORDER"
          productType="PRODUCT"
          createPurchaseOrder={createPurchaseOrder}
          open={isAddProductModalOpen}
          locationId={createPurchaseOrder.locationId}
          vendorName={createPurchaseOrder.vendorName}
          setToastAction={setToastAction}
          onClose={() => setIsAddProductModalOpen(false)}
          onAdd={products => dispatch.addProducts({ products })}
        />
      )}

      {!!customFieldPresetNameToEdit && (
        <EditCustomFieldPresetModal
          open={!!customFieldPresetNameToEdit}
          onClose={() => setCustomFieldPresetNameToEdit(undefined)}
          setToastAction={setToastAction}
          name={customFieldPresetNameToEdit}
          type="PURCHASE_ORDER"
        />
      )}

      {toast}
    </Box>
  );
}<|MERGE_RESOLUTION|>--- conflicted
+++ resolved
@@ -346,13 +346,8 @@
             <Card>
               <LinkedTasks
                 links={{ purchaseOrders: [createPurchaseOrder.name].filter(isNonNullable) }}
-<<<<<<< HEAD
-                disabled={purchaseOrderMutation.isPending}
+                disabled={purchaseOrderMutation.isPending || !createPurchaseOrder.name}
                 action={tasks =>
-=======
-                disabled={purchaseOrderMutation.isPending || !createPurchaseOrder.name}
-                action={
->>>>>>> 771d80b5
                   !!createPurchaseOrder.name ? (
                     <NewLinkedTaskButton
                       links={{ purchaseOrders: [createPurchaseOrder.name] }}
