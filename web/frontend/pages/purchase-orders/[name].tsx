import { useLocation } from 'react-router-dom';
import { ContextualSaveBar, Loading, TitleBar, useAppBridge } from '@shopify/app-bridge-react';
import { Redirect } from '@shopify/app-bridge/actions';
import { useEffect, useReducer, useRef, useState } from 'react';
import { useCreatePurchaseOrderReducer } from '@work-orders/common/create-purchase-order/reducer.js';
import { useAuthenticatedFetch } from '@web/frontend/hooks/use-authenticated-fetch.js';
import { useToast } from '@teifi-digital/shopify-app-react';
import {
  BlockStack,
  Box,
  Card,
  EmptyState,
  Frame,
  InlineGrid,
  InlineStack,
  Layout,
  Page,
  Select,
  Text,
  Tooltip,
} from '@shopify/polaris';
import { PermissionBoundary } from '@web/frontend/components/PermissionBoundary.js';
import { usePurchaseOrderQuery } from '@work-orders/common/queries/use-purchase-order-query.js';
import { createPurchaseOrderFromPurchaseOrder } from '@work-orders/common/create-purchase-order/from-purchase-order.js';
import { CreatePurchaseOrder } from '@web/schemas/generated/create-purchase-order.js';
import { useSettingsQuery } from '@work-orders/common/queries/use-settings-query.js';
import { usePurchaseOrderMutation } from '@work-orders/common/queries/use-purchase-order-mutation.js';
import { useLocationQuery } from '@work-orders/common/queries/use-location-query.js';
import { useVendorsQuery } from '@work-orders/common/queries/use-vendors-query.js';
import { extractErrorMessage } from '@teifi-digital/shopify-app-toolbox/error';
import { defaultCreatePurchaseOrder } from '@work-orders/common/create-purchase-order/default.js';
import { emptyState } from '@web/frontend/assets/index.js';
import { PurchaseOrderPrintModal } from '@web/frontend/components/purchase-orders/modals/PurchaseOrderPrintModal.js';
import { LocationSelectorModal } from '@web/frontend/components/shared-orders/modals/LocationSelectorModal.js';
import { VendorSelectorModal } from '@web/frontend/components/shared-orders/modals/VendorSelectorModal.js';
import { AddEmployeeModal } from '@web/frontend/components/shared-orders/modals/AddEmployeeModal.js';
import { CustomFieldPresetsModal } from '@web/frontend/components/shared-orders/modals/CustomFieldPresetsModal.js';
import { SaveCustomFieldPresetModal } from '@web/frontend/components/shared-orders/modals/SaveCustomFieldPresetModal.js';
import { NewCustomFieldModal } from '@web/frontend/components/shared-orders/modals/NewCustomFieldModal.js';
import { PurchaseOrderGeneralCard } from '@web/frontend/components/purchase-orders/PurchaseOrderGeneralCard.js';
import { PurchaseOrderShippingCard } from '@web/frontend/components/purchase-orders/PurchaseOrderShippingCard.js';
import { PurchaseOrderEmployeesCard } from '@web/frontend/components/purchase-orders/PurchaseOrderEmployeesCard.js';
import { PurchaseOrderProductsCard } from '@web/frontend/components/purchase-orders/PurchaseOrderProductsCard.js';
import { PurchaseOrderSummary } from '@web/frontend/components/purchase-orders/PurchaseOrderSummary.js';
import { AddProductModal } from '@web/frontend/components/shared-orders/modals/AddProductModal.js';
import { Int } from '@web/schemas/generated/create-product.js';
import type { DetailedPurchaseOrder as PurchaseOrderType } from '@web/services/purchase-orders/types.js';
import { useCustomFieldsPresetsQuery } from '@work-orders/common/queries/use-custom-fields-presets-query.js';
import { PurchaseOrderCustomFieldsCard } from '@web/frontend/components/purchase-orders/PurchaseOrderCustomFieldsCard.js';
import { EditCustomFieldPresetModal } from '@web/frontend/components/shared-orders/modals/EditCustomFieldPresetModal.js';
import { CustomFieldValuesSelectorModal } from '@web/frontend/components/shared-orders/modals/CustomFieldValuesSelectorModal.js';
import { LinkedTasks, NewLinkedTaskButton, NewTaskButton } from '@web/frontend/components/tasks/LinkedTasks.js';
import { isNonNullable } from '@teifi-digital/shopify-app-toolbox/guards';

export default function () {
  return (
    <Frame>
      <Page>
        <PermissionBoundary permissions={['read_purchase_orders', 'read_settings']}>
          <PurchaseOrderLoader />
        </PermissionBoundary>
      </Page>
    </Frame>
  );
}

function PurchaseOrderLoader() {
  const location = useLocation();
  const name = decodeURIComponent(location.pathname.split('/').pop() ?? '');

  const [toast, setToastAction] = useToast();
  const fetch = useAuthenticatedFetch({ setToastAction });

  const purchaseOrderQuery = usePurchaseOrderQuery(
    { fetch, name },
    {
      enabled: name !== 'new',
      retry: false,
    },
  );

  const settingsQuery = useSettingsQuery({ fetch });
  const customFieldsPresetsQuery = useCustomFieldsPresetsQuery({ fetch, type: 'PURCHASE_ORDER' });

  const app = useAppBridge();
  if (!name) {
    Redirect.create(app).dispatch(Redirect.Action.APP, '/purchase-orders');
    return null;
  }

  if (purchaseOrderQuery.isError || settingsQuery.isError || customFieldsPresetsQuery.isError) {
    return (
      <>
        <Card>
          <EmptyState image={emptyState} heading={'An error occurred'}>
            <Text as={'p'} variant={'bodyLg'} fontWeight={'bold'} tone={'critical'}>
              {extractErrorMessage(
                purchaseOrderQuery.error ?? settingsQuery.error ?? customFieldsPresetsQuery.error,
                'An error occurred while loading purchase order',
              )}
            </Text>
          </EmptyState>
        </Card>
        {toast}
      </>
    );
  }

  if ((name !== 'new' && !purchaseOrderQuery.data) || !settingsQuery.data || !customFieldsPresetsQuery.data) {
    return (
      <>
        <Loading />
        {toast}
      </>
    );
  }

  let createPurchaseOrder;

  if (purchaseOrderQuery.data) {
    createPurchaseOrder = createPurchaseOrderFromPurchaseOrder(purchaseOrderQuery.data);
  } else {
    const { purchaseOrders } = settingsQuery.data.settings;
    createPurchaseOrder = defaultCreatePurchaseOrder({ status: purchaseOrders.defaultStatus });

    createPurchaseOrder.customFields = {
      ...customFieldsPresetsQuery.data.defaultCustomFields,
      ...createPurchaseOrder.customFields,
    };
  }

  return (
    <>
      <PurchaseOrder initialCreatePurchaseOrder={createPurchaseOrder} purchaseOrder={purchaseOrderQuery.data ?? null} />
      {toast}
    </>
  );
}

export type Location = ReturnType<typeof useLocationQuery>['data'];

function PurchaseOrder({
  initialCreatePurchaseOrder,
  purchaseOrder,
}: {
  initialCreatePurchaseOrder: CreatePurchaseOrder;
  purchaseOrder: PurchaseOrderType | null;
}) {
  const app = useAppBridge();

  const [createPurchaseOrder, dispatch, hasUnsavedChanges, setHasUnsavedChanges] = useCreatePurchaseOrderReducer(
    initialCreatePurchaseOrder,
    { useReducer, useState, useRef },
  );

  const [toast, setToastAction] = useToast();
  const fetch = useAuthenticatedFetch({ setToastAction });

  const purchaseOrderMutation = usePurchaseOrderMutation(
    { fetch },
    {
      onSuccess: ({ purchaseOrder }) => {
        const message = createPurchaseOrder.name ? 'Purchase order updated' : 'Purchase order created';
        setToastAction({ content: message });
        dispatch.set(createPurchaseOrderFromPurchaseOrder(purchaseOrder));
        setHasUnsavedChanges(false);
        Redirect.create(app).dispatch(
          Redirect.Action.APP,
          `/purchase-orders/${encodeURIComponent(purchaseOrder.name)}`,
        );
      },
    },
  );

  const settingsQuery = useSettingsQuery({ fetch });

  const selectedLocationQuery = useLocationQuery({ fetch, id: createPurchaseOrder.locationId });
  const selectedLocation = selectedLocationQuery.data;

  // Default "Ship to" to selected location's address
  useEffect(() => {
    if (!selectedLocation) return;
    if (createPurchaseOrder.shipTo) return;
    dispatch.setPartial({ shipTo: selectedLocation.address?.formatted?.join('\n') ?? null });
  }, [selectedLocation]);

  const vendorsQuery = useVendorsQuery({ fetch });
  const vendorCustomer = vendorsQuery?.data?.find(vendor => vendor.name === createPurchaseOrder.vendorName)?.customer;

  // Default "Ship from" to vendor's default address
  useEffect(() => {
    if (!vendorCustomer) return;
    if (createPurchaseOrder.shipFrom) return;
    dispatch.setPartial({ shipFrom: vendorCustomer.defaultAddress?.formatted?.join('\n') });
  }, [vendorCustomer]);

  const [isNewCustomFieldModalOpen, setIsNewCustomFieldModalOpen] = useState(false);
  const [isSaveCustomFieldPresetModalOpen, setIsSaveCustomFieldPresetModalOpen] = useState(false);
  const [isCustomFieldPresetsModalOpen, setIsCustomFieldPresetsModalOpen] = useState(false);
  const [isFieldValuesModalOpen, setIsFieldValuesModalOpen] = useState(false);
  const [isAddEmployeeModalOpen, setIsAddEmployeeModalOpen] = useState(false);
  const [isVendorSelectorModalOpen, setIsVendorSelectorModalOpen] = useState(false);
  const [isLocationSelectorModalOpen, setIsLocationSelectorModalOpen] = useState(false);
  const [isPrintModalOpen, setIsPrintModalOpen] = useState(false);
  const [isAddProductModalOpen, setIsAddProductModalOpen] = useState(false);
  const [customFieldPresetNameToEdit, setCustomFieldPresetNameToEdit] = useState<string>();

  if (!settingsQuery.data) {
    return <Loading />;
  }

  const settings = settingsQuery.data.settings;

  return (
    <Box paddingBlockEnd={'1600'}>
      <TitleBar title={'Purchase orders'} />

      <ContextualSaveBar
        fullWidth
        visible={hasUnsavedChanges}
        saveAction={{
          loading: purchaseOrderMutation.isPending,
          onAction: () => purchaseOrderMutation.mutate(createPurchaseOrder),
        }}
        discardAction={{
          onAction: () => {
            dispatch.set(initialCreatePurchaseOrder);
            setHasUnsavedChanges(false);
          },
        }}
      />

      <BlockStack gap={'400'}>
        <InlineStack align={'space-between'}>
          <Text as={'h1'} variant={'headingLg'} fontWeight={'bold'}>
            {createPurchaseOrder.name ?? 'New purchase order'}
          </Text>
          <Select
            label={'Status'}
            requiredIndicator
            options={settings.purchaseOrders.statuses}
            onChange={status => dispatch.setPartial({ status })}
            value={createPurchaseOrder.status}
            disabled={purchaseOrderMutation.isPending}
          />
        </InlineStack>

        <InlineGrid gap={'400'} columns={2}>
          <PurchaseOrderGeneralCard
            createPurchaseOrder={createPurchaseOrder}
            dispatch={dispatch}
            disabled={purchaseOrderMutation.isPending}
            selectedLocation={selectedLocation}
            isLoadingLocation={selectedLocationQuery.isLoading}
            onVendorSelectorClick={() => setIsVendorSelectorModalOpen(true)}
            onLocationSelectorClick={() => setIsLocationSelectorModalOpen(true)}
          />

          <PurchaseOrderShippingCard
            createPurchaseOrder={createPurchaseOrder}
            dispatch={dispatch}
            disabled={purchaseOrderMutation.isPending}
            selectedLocation={selectedLocation}
          />

          <PurchaseOrderEmployeesCard
            createPurchaseOrder={createPurchaseOrder}
            dispatch={dispatch}
            disabled={purchaseOrderMutation.isPending}
            onAssignEmployeesClick={() => setIsAddEmployeeModalOpen(true)}
          />

          <PurchaseOrderCustomFieldsCard
            createPurchaseOrder={createPurchaseOrder}
            dispatch={dispatch}
            disabled={purchaseOrderMutation.isPending}
            onSavePresetClick={() => setIsSaveCustomFieldPresetModalOpen(true)}
            onAddCustomFieldClick={() => setIsNewCustomFieldModalOpen(true)}
            onPresetsClick={() => setIsCustomFieldPresetsModalOpen(true)}
            onFieldValuesClick={() => setIsFieldValuesModalOpen(true)}
          />
        </InlineGrid>

<<<<<<< HEAD
        <Layout>
          <Layout.Section>
            <PurchaseOrderProductsCard
              createPurchaseOrder={createPurchaseOrder}
              purchaseOrder={purchaseOrder}
              dispatch={dispatch}
              disabled={purchaseOrderMutation.isPending}
              onAddProductClick={() => {
                if (!createPurchaseOrder.locationId) {
                  setToastAction({ content: 'You must select a location to add products' });
                  return;
                }

                if (!createPurchaseOrder.vendorName) {
                  setToastAction({ content: 'You must select a vendor to add products' });
                  return;
                }

                setIsAddProductModalOpen(true);
              }}
              onAddSpecialOrderProductClick={() => {
                if (!createPurchaseOrder.locationId) {
                  setToastAction({ content: 'You must select a location to add products' });
                  return;
                }

                if (!createPurchaseOrder.vendorName) {
                  setToastAction({ content: 'You must select a vendor to add products' });
                  return;
                }

                setToastAction({ content: 'Not implemented yet' });
              }}
              onMarkAllAsNotReceivedClick={() => {
                for (const product of createPurchaseOrder.lineItems) {
                  const savedLineItem = purchaseOrder?.lineItems.find(li => li.uuid === product.uuid);
                  const minimumAvailableQuantity = savedLineItem?.availableQuantity ?? (0 as Int);
                  dispatch.updateProduct({
                    product: { ...product, availableQuantity: minimumAvailableQuantity as Int },
                  });
                }
              }}
              onMarkAllAsReceivedClick={() => {
                for (const product of createPurchaseOrder.lineItems) {
                  dispatch.updateProduct({ product: { ...product, availableQuantity: product.quantity } });
                }
              }}
            />
          </Layout.Section>

          <Layout.Section variant="oneThird">
            <Card>
              <LinkedTasks
                links={{ purchaseOrders: [createPurchaseOrder.name].filter(isNonNullable) }}
                disabled={purchaseOrderMutation.isPending}
                action={
                  !!createPurchaseOrder.name ? (
                    <NewLinkedTaskButton links={{ purchaseOrders: [createPurchaseOrder.name] }} />
                  ) : (
                    <Tooltip content={'You must save your purchase order before you can create tasks'}>
                      <NewTaskButton disabled />
                    </Tooltip>
                  )
                }
              />
            </Card>
          </Layout.Section>
        </Layout>
=======
        <PurchaseOrderProductsCard
          createPurchaseOrder={createPurchaseOrder}
          purchaseOrder={purchaseOrder}
          dispatch={dispatch}
          disabled={purchaseOrderMutation.isPending}
          onAddProductClick={() => {
            if (!createPurchaseOrder.locationId) {
              setToastAction({ content: 'You must select a location to add products' });
              return;
            }

            if (!createPurchaseOrder.vendorName) {
              setToastAction({ content: 'You must select a vendor to add products' });
              return;
            }

            setIsAddProductModalOpen(true);
          }}
          onMarkAllAsNotReceivedClick={() => {
            for (const product of createPurchaseOrder.lineItems) {
              const savedLineItem = purchaseOrder?.lineItems.find(li => li.uuid === product.uuid);
              const minimumAvailableQuantity = savedLineItem?.availableQuantity ?? (0 as Int);
              dispatch.updateProduct({ product: { ...product, availableQuantity: minimumAvailableQuantity as Int } });
            }
          }}
          onMarkAllAsReceivedClick={() => {
            for (const product of createPurchaseOrder.lineItems) {
              dispatch.updateProduct({ product: { ...product, availableQuantity: product.quantity } });
            }
          }}
        />
>>>>>>> f0a8214b

        <PurchaseOrderSummary
          createPurchaseOrder={createPurchaseOrder}
          dispatch={dispatch}
          hasUnsavedChanges={hasUnsavedChanges}
          disabled={purchaseOrderMutation.isPending}
          onSave={() => purchaseOrderMutation.mutate(createPurchaseOrder)}
          isSaving={purchaseOrderMutation.isPending}
          onPrint={() => setIsPrintModalOpen(true)}
        />
      </BlockStack>

      {/*TODO: Nicer way of making this remount*/}
      {isNewCustomFieldModalOpen && (
        <NewCustomFieldModal
          open={isNewCustomFieldModalOpen}
          existingFields={Object.keys(createPurchaseOrder.customFields)}
          onClose={() => setIsNewCustomFieldModalOpen(false)}
          onAdd={(fieldName, fieldValue) =>
            dispatch.setPartial({
              customFields: {
                ...createPurchaseOrder.customFields,
                [fieldName]: fieldValue,
              },
            })
          }
        />
      )}

      {isSaveCustomFieldPresetModalOpen && (
        <SaveCustomFieldPresetModal
          type={'PURCHASE_ORDER'}
          fieldNames={Object.keys(createPurchaseOrder.customFields)}
          open={isSaveCustomFieldPresetModalOpen}
          onClose={() => setIsSaveCustomFieldPresetModalOpen(false)}
          setToastAction={setToastAction}
        />
      )}

      {isCustomFieldPresetsModalOpen && (
        <CustomFieldPresetsModal
          type={'PURCHASE_ORDER'}
          open={isCustomFieldPresetsModalOpen}
          onClose={() => setIsCustomFieldPresetsModalOpen(false)}
          onOverride={fieldNames => {
            dispatch.setPartial({
              customFields: Object.fromEntries(
                fieldNames.map(fieldName => [fieldName, createPurchaseOrder.customFields[fieldName] ?? '']),
              ),
            });
          }}
          onMerge={fieldNames => {
            dispatch.setPartial({
              customFields: {
                ...createPurchaseOrder.customFields,
                ...Object.fromEntries(
                  fieldNames.map(fieldName => [fieldName, createPurchaseOrder.customFields[fieldName] ?? '']),
                ),
              },
            });
          }}
          onEdit={presetName => setCustomFieldPresetNameToEdit(presetName)}
          setToastAction={setToastAction}
        />
      )}

      {isFieldValuesModalOpen && (
        <CustomFieldValuesSelectorModal
          names={Object.keys(createPurchaseOrder.customFields)}
          open={isFieldValuesModalOpen}
          onClose={() => setIsFieldValuesModalOpen(false)}
        />
      )}

      {isAddEmployeeModalOpen && (
        <AddEmployeeModal
          open={isAddEmployeeModalOpen}
          onClose={() => setIsAddEmployeeModalOpen(false)}
          selectedEmployeeIds={createPurchaseOrder.employeeAssignments.map(ea => ea.employeeId)}
          onUpdate={selectedEmployeeIds =>
            dispatch.setPartial({ employeeAssignments: selectedEmployeeIds.map(employeeId => ({ employeeId })) })
          }
          setToastAction={setToastAction}
        />
      )}

      {isVendorSelectorModalOpen && (
        <VendorSelectorModal
          open={isVendorSelectorModalOpen}
          onClose={() => setIsVendorSelectorModalOpen(false)}
          onSelect={vendorName => dispatch.setVendor({ vendorName })}
          setToastAction={setToastAction}
        />
      )}

      {isLocationSelectorModalOpen && (
        <LocationSelectorModal
          open={isLocationSelectorModalOpen}
          onClose={() => setIsLocationSelectorModalOpen(false)}
          onSelect={locationId => dispatch.setLocation({ locationId })}
        />
      )}

      {isPrintModalOpen && (
        <PurchaseOrderPrintModal
          open={isPrintModalOpen}
          onClose={() => setIsPrintModalOpen(false)}
          setToastAction={setToastAction}
          createPurchaseOrder={createPurchaseOrder}
        />
      )}

      {isAddProductModalOpen && createPurchaseOrder.locationId && createPurchaseOrder.vendorName && (
        <AddProductModal
          outputType="PURCHASE_ORDER"
          productType="PRODUCT"
          createPurchaseOrder={createPurchaseOrder}
          open={isAddProductModalOpen}
          locationId={createPurchaseOrder.locationId}
          vendorName={createPurchaseOrder.vendorName}
          setToastAction={setToastAction}
          onClose={() => setIsAddProductModalOpen(false)}
          onAdd={products => dispatch.addProducts({ products })}
        />
      )}

      {!!customFieldPresetNameToEdit && (
        <EditCustomFieldPresetModal
          open={!!customFieldPresetNameToEdit}
          onClose={() => setCustomFieldPresetNameToEdit(undefined)}
          setToastAction={setToastAction}
          name={customFieldPresetNameToEdit}
          type="PURCHASE_ORDER"
        />
      )}

      {toast}
    </Box>
  );
}<|MERGE_RESOLUTION|>--- conflicted
+++ resolved
@@ -281,7 +281,6 @@
           />
         </InlineGrid>
 
-<<<<<<< HEAD
         <Layout>
           <Layout.Section>
             <PurchaseOrderProductsCard
@@ -302,25 +301,15 @@
 
                 setIsAddProductModalOpen(true);
               }}
-              onAddSpecialOrderProductClick={() => {
-                if (!createPurchaseOrder.locationId) {
-                  setToastAction({ content: 'You must select a location to add products' });
-                  return;
-                }
-
-                if (!createPurchaseOrder.vendorName) {
-                  setToastAction({ content: 'You must select a vendor to add products' });
-                  return;
-                }
-
-                setToastAction({ content: 'Not implemented yet' });
-              }}
               onMarkAllAsNotReceivedClick={() => {
                 for (const product of createPurchaseOrder.lineItems) {
                   const savedLineItem = purchaseOrder?.lineItems.find(li => li.uuid === product.uuid);
                   const minimumAvailableQuantity = savedLineItem?.availableQuantity ?? (0 as Int);
                   dispatch.updateProduct({
-                    product: { ...product, availableQuantity: minimumAvailableQuantity as Int },
+                    product: {
+                      ...product,
+                      availableQuantity: minimumAvailableQuantity as Int,
+                    },
                   });
                 }
               }}
@@ -350,39 +339,6 @@
             </Card>
           </Layout.Section>
         </Layout>
-=======
-        <PurchaseOrderProductsCard
-          createPurchaseOrder={createPurchaseOrder}
-          purchaseOrder={purchaseOrder}
-          dispatch={dispatch}
-          disabled={purchaseOrderMutation.isPending}
-          onAddProductClick={() => {
-            if (!createPurchaseOrder.locationId) {
-              setToastAction({ content: 'You must select a location to add products' });
-              return;
-            }
-
-            if (!createPurchaseOrder.vendorName) {
-              setToastAction({ content: 'You must select a vendor to add products' });
-              return;
-            }
-
-            setIsAddProductModalOpen(true);
-          }}
-          onMarkAllAsNotReceivedClick={() => {
-            for (const product of createPurchaseOrder.lineItems) {
-              const savedLineItem = purchaseOrder?.lineItems.find(li => li.uuid === product.uuid);
-              const minimumAvailableQuantity = savedLineItem?.availableQuantity ?? (0 as Int);
-              dispatch.updateProduct({ product: { ...product, availableQuantity: minimumAvailableQuantity as Int } });
-            }
-          }}
-          onMarkAllAsReceivedClick={() => {
-            for (const product of createPurchaseOrder.lineItems) {
-              dispatch.updateProduct({ product: { ...product, availableQuantity: product.quantity } });
-            }
-          }}
-        />
->>>>>>> f0a8214b
 
         <PurchaseOrderSummary
           createPurchaseOrder={createPurchaseOrder}
