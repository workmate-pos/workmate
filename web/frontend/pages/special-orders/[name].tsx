--- conflicted
+++ resolved
@@ -194,32 +194,6 @@
           disabled={disabled}
         />
 
-<<<<<<< HEAD
-        <SpecialOrderLineItemsCard
-          createSpecialOrder={createSpecialOrder}
-          setCreateSpecialOrder={setCreateSpecialOrder}
-          disabled={disabled}
-        />
-
-        <Card>
-          <LinkedTasks
-            links={{ specialOrders: [createSpecialOrder.name].filter(isNonNullable) }}
-            disabled={specialOrderMutation.isPending}
-            action={tasks =>
-              !!createSpecialOrder.name ? (
-                <NewLinkedTaskButton
-                  links={{ specialOrders: [createSpecialOrder.name] }}
-                  suggestedDeadlines={tasks.map(task => task.deadline).filter(isNonNullable)}
-                />
-              ) : (
-                <Tooltip content={'You must save your special order before you can create tasks'}>
-                  <NewTaskButton disabled />
-                </Tooltip>
-              )
-            }
-          />
-        </Card>
-=======
         <Layout>
           <Layout.Section>
             <SpecialOrderLineItemsCard
@@ -234,9 +208,12 @@
               <LinkedTasks
                 links={{ specialOrders: [createSpecialOrder.name].filter(isNonNullable) }}
                 disabled={specialOrderMutation.isPending}
-                action={
+                action={tasks =>
                   !!createSpecialOrder.name ? (
-                    <NewLinkedTaskButton links={{ specialOrders: [createSpecialOrder.name] }} />
+                    <NewLinkedTaskButton
+                      links={{ specialOrders: [createSpecialOrder.name] }}
+                      suggestedDeadlines={tasks.map(task => task.deadline).filter(isNonNullable)}
+                    />
                   ) : (
                     <Tooltip content={'You must save your special order before you can create tasks'}>
                       <BaseNewTaskButton disabled />
@@ -247,7 +224,6 @@
             </Card>
           </Layout.Section>
         </Layout>
->>>>>>> 771d80b5
 
         <ButtonGroup fullWidth>
           <Button disabled={disabled} loading={specialOrderMutation.isPending} onClick={saveSpecialOrder}>
