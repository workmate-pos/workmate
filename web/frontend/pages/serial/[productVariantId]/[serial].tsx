--- conflicted
+++ resolved
@@ -262,28 +262,16 @@
                   action={<NewLinkedTaskButton links={{ serials: [serial.serial] }} />}
                 />
 
-<<<<<<< HEAD
                 <BlockStack gap={'200'}>
                   <Text as="h2" variant="headingMd" fontWeight="bold">
                     Order History
                   </Text>
-=======
-                <ResourceList
-                  items={serial.history}
-                  emptyState={
-                    <Text as={'p'} variant={'bodyMd'} tone={'subdued'}>
-                      This serial does not have any associated orders.
-                    </Text>
-                  }
-                  renderItem={item => {
-                    const id = `${item.type}-${item.name}`;
->>>>>>> f0a8214b
 
                   <ResourceList
                     items={serial.history}
                     emptyState={
                       <Text as={'p'} variant={'bodyMd'} tone={'subdued'}>
-                        This serial has not been used in any orders yet.
+                        This serial does not have any associated orders.
                       </Text>
                     }
                     renderItem={item => {
