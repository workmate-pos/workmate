--- conflicted
+++ resolved
@@ -35,13 +35,8 @@
     "@shopify/shopify-api": "^11.3.0",
     "@shopify/shopify-app-express": "^5.0.4",
     "@sinclair/typebox": "^0.32.15",
-<<<<<<< HEAD
-    "@teifi-digital/shopify-app-express": "^0.9.1",
+    "@teifi-digital/shopify-app-express": "^0.10.0",
     "@teifi-digital/shopify-app-toolbox": "^0.0.64",
-=======
-    "@teifi-digital/shopify-app-express": "^0.10.0",
-    "@teifi-digital/shopify-app-toolbox": "^0.0.63",
->>>>>>> 4b0aa84f
     "@ts-safeql/sql-tag": "^0.2.1",
     "@work-orders/common": "file:../common",
     "@work-orders/work-order-shopify-order": "file:../work-order-shopify-order",
@@ -67,10 +62,7 @@
     "@pgtyped/cli": "^2.3.0",
     "@teifi-digital/genql": "^0.0.47",
     "@ts-safeql/eslint-plugin": "^3.4.1",
-<<<<<<< HEAD
     "@types/busboy": "^1.5.4",
-=======
->>>>>>> 4b0aa84f
     "@types/cors": "^2.8.15",
     "@types/express": "^4.17.20",
     "@types/jsonwebtoken": "^9.0.4",
