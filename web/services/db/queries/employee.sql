--- conflicted
+++ resolved
@@ -1,19 +1,8 @@
 /* @name getMany */
 SELECT *
 FROM "Employee"
-<<<<<<< HEAD
-WHERE "staffMemberId" = ANY(:employeeIds)
-AND shop = COALESCE(:shop, shop);
-=======
-WHERE shop = :shop
-AND "employeeId" = ANY(:employeeIds);
-
-/* @name getPage */
-SELECT *
-FROM "Employee"
-WHERE shop = COALESCE(:shop, shop)
-AND name ILIKE COALESCE(:query, '%');
->>>>>>> ef5e7528
+WHERE shop = :shop!
+AND "employeeId" IN :employeeIds!;
 
 /* @name getPage */
 SELECT *
@@ -38,7 +27,6 @@
     @name deleteMany
     @param employeeIds -> (...)
 */
-<<<<<<< HEAD
 DELETE
 FROM "Employee"
 WHERE "staffMemberId" IN :employeeIds!;
@@ -49,14 +37,4 @@
   FROM "Employee"
   WHERE shop = :shop!
   AND superuser = TRUE
-=======
-DELETE FROM "Employee"
-WHERE shop = :shop!
-AND "employeeId" IN :employeeIds!;
-
-/* @name doEmployeesExist */
-SELECT EXISTS (
-  SELECT 1
-  FROM "Employee"
->>>>>>> ef5e7528
 ) AS "exists";