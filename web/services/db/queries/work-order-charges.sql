--- conflicted
+++ resolved
@@ -24,17 +24,12 @@
 */
 INSERT INTO "WorkOrderHourlyLabourCharge" ("workOrderId", "employeeId", name, rate, hours, "workOrderItemUuid",
                                            "workOrderCustomItemUuid",
-<<<<<<< HEAD
-                                          "shopifyOrderLineItemId", uuid, "rateLocked", "hoursLocked", "removeLocked")
-VALUES (0, NULL, '', '', '', gen_random_uuid(), gen_random_uuid(), NULL, gen_random_uuid(), FALSE, FALSE, FALSE), :charges OFFSET 1
-ON CONFLICT ("workOrderId", uuid) DO UPDATE
-  SET "employeeId" = EXCLUDED."employeeId",
-=======
                                            "shopifyOrderLineItemId", uuid, "rateLocked", "hoursLocked", "removeLocked")
-VALUES (0, NULL, '', '', '', gen_random_uuid(), gen_random_uuid(), NULL, gen_random_uuid(), FALSE, FALSE, FALSE), :charges OFFSET 1
-ON CONFLICT ("workOrderId", uuid) DO UPDATE
+VALUES (0, NULL, '', '', '', gen_random_uuid(), gen_random_uuid(), NULL, gen_random_uuid(), FALSE, FALSE, FALSE), :charges
+OFFSET 1
+ON CONFLICT ("workOrderId", uuid)
+DO UPDATE
 SET "employeeId" = EXCLUDED."employeeId",
->>>>>>> 6f1f8b48
       name                     = EXCLUDED.name,
       rate                     = EXCLUDED.rate,
       hours                    = EXCLUDED.hours,
@@ -70,7 +65,8 @@
 INSERT INTO "WorkOrderFixedPriceLabourCharge" ("workOrderId", "employeeId", name, amount, "workOrderItemUuid",
                                                "workOrderCustomItemUuid",
                                                "shopifyOrderLineItemId", uuid, "amountLocked", "removeLocked")
-VALUES (0, NULL, '', '', gen_random_uuid(), gen_random_uuid(), NULL, gen_random_uuid(), FALSE, FALSE), :charges OFFSET 1
+VALUES (0, NULL, '', '', gen_random_uuid(), gen_random_uuid(), NULL, gen_random_uuid(), FALSE, FALSE), :charges
+OFFSET 1
 ON CONFLICT ("workOrderId", uuid)
 DO UPDATE
 SET "employeeId" = EXCLUDED."employeeId",
