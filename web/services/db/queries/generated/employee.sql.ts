--- conflicted
+++ resolved
@@ -175,11 +175,7 @@
   result: IUpsertManyResult;
 }
 
-<<<<<<< HEAD
-const upsertManyIR: any = {"usedParamSet":{"employees":true},"params":[{"name":"employees","required":false,"transform":{"type":"pick_array_spread","keys":[{"name":"shop","required":true},{"name":"superuser","required":true},{"name":"permissions","required":true},{"name":"rate","required":false},{"name":"name","required":true},{"name":"isShopOwner","required":true},{"name":"staffMemberId","required":true},{"name":"email","required":true}]},"locs":[{"a":179,"b":188}]}],"statement":"INSERT INTO \"Employee\" (shop, superuser, permissions, rate, name, \"isShopOwner\", \"staffMemberId\", email)\nVALUES ('', FALSE, ARRAY[] :: \"PermissionNode\"[], '', '', FALSE, '', ''), :employees OFFSET 1\nON CONFLICT (\"staffMemberId\")\n  DO UPDATE\n  SET shop          = EXCLUDED.shop,\n      superuser     = EXCLUDED.superuser,\n      permissions   = EXCLUDED.permissions,\n      rate          = EXCLUDED.rate,\n      name          = EXCLUDED.name,\n      \"isShopOwner\" = EXCLUDED.\"isShopOwner\",\n      email         = EXCLUDED.email\nRETURNING *"};
-=======
 const upsertManyIR: any = {"usedParamSet":{"employees":true},"params":[{"name":"employees","required":false,"transform":{"type":"pick_array_spread","keys":[{"name":"shop","required":true},{"name":"superuser","required":true},{"name":"permissions","required":true},{"name":"rate","required":false},{"name":"name","required":true},{"name":"isShopOwner","required":true},{"name":"staffMemberId","required":true},{"name":"email","required":true}]},"locs":[{"a":179,"b":188}]}],"statement":"INSERT INTO \"Employee\" (shop, superuser, permissions, rate, name, \"isShopOwner\", \"staffMemberId\", email)\nVALUES ('', FALSE, ARRAY[] :: \"PermissionNode\"[], '', '', FALSE, '', ''), :employees OFFSET 1\nON CONFLICT (\"staffMemberId\")\nDO UPDATE\nSET shop          = EXCLUDED.shop,\n      superuser     = EXCLUDED.superuser,\n      permissions   = EXCLUDED.permissions,\n      rate          = EXCLUDED.rate,\n      name          = EXCLUDED.name,\n      \"isShopOwner\" = EXCLUDED.\"isShopOwner\",\n      email         = EXCLUDED.email\nRETURNING *"};
->>>>>>> 6f1f8b48
 
 /**
  * Query generated from SQL:
