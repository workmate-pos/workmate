import { assertGid, ID } from '@teifi-digital/shopify-app-toolbox/shopify';
import { fetchAllPages, gql } from '../gql/gql.js';
import { Session } from '@shopify/shopify-api';
import { Graphql, sentryErr } from '@teifi-digital/shopify-app-express/services';
import { hasPropertyValue, isNonNullable } from '@teifi-digital/shopify-app-toolbox/guards';
import { unique } from '@teifi-digital/shopify-app-toolbox/array';
import { syncProducts } from '../products/sync.js';
import { unit } from '../db/unit-of-work.js';
import { createIsStaleFn } from '../../util/db.js';
import { escapeTransaction } from '../db/client.js';
import { getProductVariants, upsertProductVariants } from './queries.js';
import { never } from '@teifi-digital/shopify-app-toolbox/util';
import { removeObjectMetafields, upsertMetafields } from '../metafields/queries.js';
<<<<<<< HEAD
import { syncInventoryQuantities } from '../inventory/sync.js';
=======
import { getProductVariantMetafieldsToSync } from '../metafields/sync.js';
>>>>>>> 3c89477e

export async function ensureProductVariantsExist(session: Session, productVariantIds: ID[]) {
  if (productVariantIds.length === 0) {
    return;
  }

  const databaseProductVariants = await getProductVariants(productVariantIds);
  const existingProductVariantIds = new Set(
    databaseProductVariants.map(productVariant => productVariant.productVariantId),
  );
  const missingProductVariantIds = productVariantIds.filter(
    productVariantId => !existingProductVariantIds.has(productVariantId),
  );
  const staleProductVariantIds = databaseProductVariants
    .filter(createIsStaleFn())
    .map(productVariant => (assertGid(productVariant.productVariantId), productVariant.productVariantId));

  await Promise.all([
    escapeTransaction(() =>
      syncProductVariants(session, staleProductVariantIds).catch(error => {
        sentryErr(new Error('Error while updating stale product variants', { cause: error }), {
          staleProductVariantIds,
        });
      }),
    ),
    syncProductVariants(session, missingProductVariantIds),
  ]);
}

export async function syncProductVariantsIfExists(session: Session, productVariantIds: ID[]) {
  if (productVariantIds.length === 0) {
    return;
  }

  const databaseProductVariants = await getProductVariants(productVariantIds);
  const existingProductVariantIds = databaseProductVariants.map(
    productVariant => (assertGid(productVariant.productVariantId), productVariant.productVariantId),
  );

  await syncProductVariants(session, existingProductVariantIds);
}

export async function syncProductVariants(session: Session, productVariantIds: ID[]) {
  if (productVariantIds.length === 0) {
    return;
  }

  const graphql = new Graphql(session);
<<<<<<< HEAD
  const { nodes } = await gql.products.getManyProductVariantsForDatabase.run(graphql, { ids: productVariantIds });
  const productVariants = await Promise.all(
    nodes
      .filter(isNonNullable)
      .filter(hasPropertyValue('__typename', 'ProductVariant'))
      .map(async productVariant => {
        const metafields = await fetchAllPages(
          graphql,
          (graphql, variables) =>
            gql.products.getVariantMetafields.run(graphql, { ...variables, id: productVariant.id, first: 25 }),
          response => (response.productVariant ?? never()).metafields,
        );

        return {
          ...productVariant,
          metafields,
        };
      }),
  );
  const productIds = unique(productVariants.map(pv => pv.product.id));
  const inventoryItemIds = productVariants.map(pv => pv.inventoryItem.id);
=======
  const [metafieldsToIndex, productVariants] = await Promise.all([
    getProductVariantMetafieldsToSync(session.shop),
    gql.products.getManyProductVariantsForDatabase.run(graphql, { ids: productVariantIds }).then(response =>
      Promise.all(
        response.nodes
          .filter(isNonNullable)
          .filter(hasPropertyValue('__typename', 'ProductVariant'))
          .map(async productVariant => {
            const metafields = await fetchAllPages(
              graphql,
              (graphql, variables) =>
                gql.products.getVariantMetafields.run(graphql, { ...variables, id: productVariant.id, first: 25 }),
              response => (response.productVariant ?? never()).metafields,
            );

            return {
              ...productVariant,
              metafields,
            };
          }),
      ),
    ),
  ]);

  const productIds = unique(productVariants.map(({ product: { id } }) => id));
>>>>>>> 3c89477e

  const errors: unknown[] = [];

  await unit(async () => {
    await removeObjectMetafields(session.shop, productVariantIds);

    await Promise.all([
      syncProducts(session, productIds)
        .then(() =>
          upsertProductVariants(
            productVariants.map(variant => ({
              ...variant,
              productId: variant.product.id,
              productVariantId: variant.id,
              inventoryItemId: variant.inventoryItem.id,
            })),
          ),
        )
        .catch(error => errors.push(error)),

      upsertMetafields(
        session.shop,
        productVariants.flatMap(productVariant =>
          productVariant.metafields
            .filter(metafield =>
              metafieldsToIndex.some(
                metafieldToIndex =>
                  metafieldToIndex.key === metafield.key && metafieldToIndex.namespace === metafield.namespace,
              ),
            )
            .map(metafield => ({
              objectId: productVariant.id,
              metafieldId: metafield.id,
              namespace: metafield.namespace,
              key: metafield.key,
              value: metafield.value,
            })),
        ),
      ),

      syncInventoryQuantities(session, inventoryItemIds).catch(error => errors.push(error)),
    ]);
  });

  if (productVariants.length !== productVariantIds.length) {
    errors.push(
      new Error(`Some product variants were not found (${productVariants.length}/${productVariantIds.length})`),
    );
  }

  if (errors.length > 0) {
    throw new AggregateError(errors, 'Failed to sync product variants');
  }
}<|MERGE_RESOLUTION|>--- conflicted
+++ resolved
@@ -11,11 +11,8 @@
 import { getProductVariants, upsertProductVariants } from './queries.js';
 import { never } from '@teifi-digital/shopify-app-toolbox/util';
 import { removeObjectMetafields, upsertMetafields } from '../metafields/queries.js';
-<<<<<<< HEAD
 import { syncInventoryQuantities } from '../inventory/sync.js';
-=======
 import { getProductVariantMetafieldsToSync } from '../metafields/sync.js';
->>>>>>> 3c89477e
 
 export async function ensureProductVariantsExist(session: Session, productVariantIds: ID[]) {
   if (productVariantIds.length === 0) {
@@ -64,29 +61,6 @@
   }
 
   const graphql = new Graphql(session);
-<<<<<<< HEAD
-  const { nodes } = await gql.products.getManyProductVariantsForDatabase.run(graphql, { ids: productVariantIds });
-  const productVariants = await Promise.all(
-    nodes
-      .filter(isNonNullable)
-      .filter(hasPropertyValue('__typename', 'ProductVariant'))
-      .map(async productVariant => {
-        const metafields = await fetchAllPages(
-          graphql,
-          (graphql, variables) =>
-            gql.products.getVariantMetafields.run(graphql, { ...variables, id: productVariant.id, first: 25 }),
-          response => (response.productVariant ?? never()).metafields,
-        );
-
-        return {
-          ...productVariant,
-          metafields,
-        };
-      }),
-  );
-  const productIds = unique(productVariants.map(pv => pv.product.id));
-  const inventoryItemIds = productVariants.map(pv => pv.inventoryItem.id);
-=======
   const [metafieldsToIndex, productVariants] = await Promise.all([
     getProductVariantMetafieldsToSync(session.shop),
     gql.products.getManyProductVariantsForDatabase.run(graphql, { ids: productVariantIds }).then(response =>
@@ -111,8 +85,8 @@
     ),
   ]);
 
-  const productIds = unique(productVariants.map(({ product: { id } }) => id));
->>>>>>> 3c89477e
+  const productIds = unique(productVariants.map(pv => pv.product.id));
+  const inventoryItemIds = productVariants.map(pv => pv.inventoryItem.id);
 
   const errors: unknown[] = [];
 
