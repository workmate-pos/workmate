import {
  DateTime,
  DraftOrderInput,
  Int,
  MailingAddressInput,
  PaymentTermsInput,
  PaymentTermsType,
  PurchasingEntityInput,
} from '../gql/queries/generated/schema.js';
import {
  getCustomAttributeArrayFromObject,
  getWorkOrderLineItems,
  getWorkOrderOrderCustomAttributes,
  WorkOrderItem,
  WorkOrderLabourCharge,
} from '@work-orders/work-order-shopify-order';
import { getShopSettings } from '../settings/settings.js';
import { Graphql } from '@teifi-digital/shopify-app-express/services';
import { assertGid, ID } from '@teifi-digital/shopify-app-toolbox/shopify';
import { assertGidOrNull, isLineItemId } from '../../util/assertions.js';
import { getWorkOrderDiscount, getWorkOrderPaymentTerms } from './get.js';
import { getMailingAddressInput, getMailingAddressInputsForCompanyLocation } from '../draft-orders/util.js';
import { Session } from '@shopify/shopify-api';
import { gql } from '../gql/gql.js';
import { hasPropertyValue, isNonNullable } from '@teifi-digital/shopify-app-toolbox/guards';
import { HttpError } from '@teifi-digital/shopify-app-express/errors';
import { match, P } from 'ts-pattern';
import { httpError } from '../../util/http-error.js';
import { awaitNested } from '@teifi-digital/shopify-app-toolbox/promise';
import { unique } from '@teifi-digital/shopify-app-toolbox/array';
import { identity } from '@teifi-digital/shopify-app-toolbox/functional';
import { WorkOrderDiscount } from './types.js';
import {
  getWorkOrder,
  getWorkOrderCharges,
  getWorkOrderCustomFields,
  getWorkOrderItems,
  WorkOrder,
} from './queries.js';
import { UUID } from '@work-orders/common/util/uuid.js';

export type SelectedItem = { uuid: UUID };
export type SelectedCharge = { uuid: UUID };

/**
 * Plan an order for some items and charges of a work order.
 * Used to create draft orders, real orders, to populate the POS cart.
 * If no items/charges are selected, all existing unlinked items/charges will be included.
 * No items that are already in an order are ever included.
 */
export async function getDraftOrderInputForExistingWorkOrder(
  session: Session,
  workOrderName: string,
  options?: {
    selectedItems?: SelectedItem[];
    selectedCharges?: SelectedCharge[];
    newItems?: WorkOrderItem[];
    newCharges?: WorkOrderLabourCharge[];
  },
) {
  const databaseWorkOrder = await getWorkOrder({ shop: session.shop, name: workOrderName, locationIds: null });

  if (!databaseWorkOrder) {
    throw new HttpError('Work order not found', 404);
  }

  const {
    id: workOrderId,
    discountType,
    discountAmount,
    companyId,
    companyLocationId,
    companyContactId,
    customerId,
    note,
    paymentFixedDueDate,
    paymentTermsTemplateId,
  } = databaseWorkOrder;

  assertGid(customerId);
  assertGidOrNull(companyId);
  assertGidOrNull(companyLocationId);
  assertGidOrNull(companyContactId);

  const workOrder = await awaitNested({
    customFields: getWorkOrderCustomFields(workOrderId),
    items: getWorkOrderItems(workOrderId),
    charges: getWorkOrderCharges(workOrderId),
  });

  const availableItems = workOrder.items.filter(notInOrder);
  const availableCharges = workOrder.charges.filter(notInOrder);

  const selectedItems = options?.selectedItems ?? availableItems;
  const selectedCharges = options?.selectedCharges ?? availableCharges;

  const selectedWorkOrderItems = selectedItems.map(
    ({ uuid }) => availableItems.find(hasPropertyValue('uuid', uuid)) ?? httpError('Item not found', 404),
  );
  const selectedWorkOrderCharges = selectedCharges.map(
    ({ uuid }) => availableCharges.find(hasPropertyValue('uuid', uuid)) ?? httpError('Charge not found', 404),
  );

  const items = selectedWorkOrderItems.map(item => {
    return match(item)
      .returnType<WorkOrderItem>()
      .with(
        {
          uuid: P.select('uuid'),
          data: {
            type: P.select('type', 'product'),
            quantity: P.select('quantity'),
            absorbCharges: P.select('absorbCharges'),
            productVariantId: P.select('productVariantId'),
          },
        },
        identity,
      )
      .with(
        {
          uuid: P.select('uuid'),
          data: {
            type: P.select('type', 'custom-item'),
            quantity: P.select('quantity'),
            absorbCharges: P.select('absorbCharges'),
            name: P.select('name'),
            unitPrice: P.select('unitPrice'),
          },
        },
        identity,
      )
      .exhaustive();
  });

  const charges = selectedWorkOrderCharges.map(charge =>
    match(charge)
      .returnType<WorkOrderLabourCharge>()
      .with(
        {
          uuid: P.select('uuid'),
          workOrderItemUuid: P.select('workOrderItemUuid'),
          data: {
            type: P.select('type', 'hourly-labour'),
            name: P.select('name'),
            hours: P.select('hours'),
            rate: P.select('rate'),
          },
        },
        identity,
      )
      .with(
        {
          uuid: P.select('uuid'),
          workOrderItemUuid: P.select('workOrderItemUuid'),
          data: {
            type: P.select('type', 'fixed-price-labour'),
            name: P.select('name'),
            amount: P.select('amount'),
          },
        },
        identity,
      )
      .exhaustive(),
  );

  items.push(...(options?.newItems ?? []));
  charges.push(...(options?.newCharges ?? []));

  const discount = getWorkOrderDiscount({ discountType, discountAmount });

  return await getDraftOrderInputForWorkOrder(session, {
    items,
    workOrderName,
    customFields: workOrder.customFields,
    companyId,
    companyLocationId,
    companyContactId,
    customerId,
    paymentTerms: await getPaymentTerms(session, {
      id: workOrderId,
      companyId,
      paymentTermsTemplateId,
      paymentFixedDueDate,
    }),
    charges,
    discount,
    note,
  });
}

/**
 * General function to create a draft order for a work order.
 * Supports non-existent work orders.
 * When working with existing work orders, use {@link getDraftOrderInputForExistingWorkOrder} instead
 */
export async function getDraftOrderInputForWorkOrder(
  session: Session,
  {
    discount,
    note,
    workOrderName,
    customFields,
    companyId,
    companyLocationId,
    companyContactId,
    customerId,
    paymentTerms,
    items,
    charges,
  }: {
    discount: WorkOrderDiscount | null;
    note: string | null;
    workOrderName: string | null;
    customFields: { key: string; value: string }[] | null;
    companyId: ID | null;
    companyLocationId: ID | null;
    companyContactId: ID | null;
    paymentTerms: PaymentTermsInput | null;
    customerId: ID | null;
    items: WorkOrderItem[];
    charges: WorkOrderLabourCharge[];
  },
): Promise<DraftOrderInput> {
  workOrderName ??= 'Unnamed work order';

  // We must attach unit prices to products that absorb charges so we can calculate the quantity correctly
  const absorbingProductVariantIds = unique(
    items
      .filter(hasPropertyValue('absorbCharges', true))
      .filter(hasPropertyValue('type', 'product'))
      .map(item => {
        assertGid(item.productVariantId);
        return item.productVariantId;
      }),
  );

  const graphql = new Graphql(session);
  const [{ workOrders }, { billingAddress = null, shippingAddress = null } = {}, response] = await Promise.all([
    getShopSettings(session.shop),
<<<<<<< HEAD
    // TODO: Use customer location if customer
=======
>>>>>>> 2425a2e0
    companyLocationId
      ? getMailingAddressInputsForCompanyLocation(session, companyLocationId)
      : customerId
        ? gql.customer.get
            .run(graphql, { id: customerId })
            .then(customer => getMailingAddressInput(customer.customer?.defaultAddress))
            .then(address => ({ billingAddress: address, shippingAddress: address }))
        : undefined,

    gql.products.getMany.run(graphql, { ids: absorbingProductVariantIds }),
  ]);

  const itemsWithUnitPrices = items.map(item => {
    if (!item.absorbCharges || item.type !== 'product') {
      return item;
    }

    const productVariantId = item.productVariantId;
    assertGid(productVariantId);

    return {
      ...item,
      unitPrice:
        response.nodes
          .filter(isNonNullable)
          .filter(hasPropertyValue('__typename', 'ProductVariant'))
          .find(hasPropertyValue('id', productVariantId))?.price ?? httpError('Product variant not found', 404),
    };
  });

  const { lineItems, customSales } = getWorkOrderLineItems(
    itemsWithUnitPrices.filter(hasPropertyValue('type', 'product')),
    itemsWithUnitPrices.filter(hasPropertyValue('type', 'custom-item')),
    charges.filter(hasPropertyValue('type', 'hourly-labour')),
    charges.filter(hasPropertyValue('type', 'fixed-price-labour')),
    {
      labourSku: workOrders.charges.defaultLabourLineItemSKU,
      workOrderName,
    },
  );

  return {
    customAttributes: getCustomAttributeArrayFromObject(
      getWorkOrderOrderCustomAttributes({
        name: workOrderName,
        customFields: Object.fromEntries(customFields?.map(({ key, value }) => [key, value]) ?? []),
      }),
    ),
    lineItems: [
      ...lineItems.map(lineItem => ({
        variantId: lineItem.productVariantId,
        quantity: lineItem.quantity as Int,
        customAttributes: getCustomAttributeArrayFromObject(lineItem.customAttributes),
      })),
      ...customSales.map(customSale => ({
        title: customSale.title,
        quantity: customSale.quantity as Int,
        customAttributes: getCustomAttributeArrayFromObject(customSale.customAttributes),
        originalUnitPrice: customSale.unitPrice,
        taxable: customSale.taxable,
        requiresShipping: false,
      })),
    ],
    note,
    billingAddress,
    shippingAddress,
    purchasingEntity: match({ companyId, companyContactId, companyLocationId, customerId })
      .returnType<PurchasingEntityInput | null>()
      .with(
        {
          companyId: P.nonNullable.select('companyId'),
          companyContactId: P.nonNullable.select('companyContactId'),
          companyLocationId: P.nonNullable.select('companyLocationId'),
        },
        purchasingCompany => ({ purchasingCompany }),
      )
      .with({ customerId: P.nonNullable.select('customerId') }, identity)
      .otherwise(() => null),
    appliedDiscount: discount ? { value: Number(discount.value), valueType: discount.type } : null,
    paymentTerms,
    reserveInventoryUntil: null,
  } satisfies DraftOrderInput;
}

async function getPaymentTerms(
  session: Session,
  workOrder: Pick<WorkOrder, 'id' | 'companyId' | 'paymentTermsTemplateId' | 'paymentFixedDueDate'>,
): Promise<PaymentTermsInput | null> {
  const paymentTerms = getWorkOrderPaymentTerms(workOrder);

  if (paymentTerms === null || paymentTerms.templateId === null || workOrder.companyId === null) {
    return null;
  }

  const [isNet, isFixed] = await Promise.all([
    isPaymentTermTemplateType(session, paymentTerms.templateId, 'NET'),
    isPaymentTermTemplateType(session, paymentTerms.templateId, 'FIXED'),
  ]);

  return {
    paymentTermsTemplateId: paymentTerms.templateId,
    paymentSchedules: [
      {
        issuedAt: isNet ? (new Date().toISOString() as DateTime) : null,
        dueAt: isFixed ? paymentTerms.date : null,
      },
    ],
  };
}

async function isPaymentTermTemplateType(session: Session, templateId: ID, type: PaymentTermsType) {
  const graphql = new Graphql(session);
  const { paymentTermsTemplates } = await gql.paymentTerms.getTemplates.run(graphql, { type });
  return paymentTermsTemplates.some(hasPropertyValue('id', templateId));
}

function notInOrder(item: { shopifyOrderLineItemId: string | null }) {
  return !isLineItemId(item.shopifyOrderLineItemId);
}<|MERGE_RESOLUTION|>--- conflicted
+++ resolved
@@ -237,10 +237,6 @@
   const graphql = new Graphql(session);
   const [{ workOrders }, { billingAddress = null, shippingAddress = null } = {}, response] = await Promise.all([
     getShopSettings(session.shop),
-<<<<<<< HEAD
-    // TODO: Use customer location if customer
-=======
->>>>>>> 2425a2e0
     companyLocationId
       ? getMailingAddressInputsForCompanyLocation(session, companyLocationId)
       : customerId
