--- conflicted
+++ resolved
@@ -51,12 +51,9 @@
 import { UUID } from '@work-orders/common/util/uuid.js';
 import { getSpecialOrderLineItemsByShopifyOrderLineItemIds, getSpecialOrdersByIds } from '../special-orders/queries.js';
 import { getSerial } from '../serials/queries.js';
-<<<<<<< HEAD
-=======
 import { LocalsTeifiUser } from '../../decorators/permission.js';
 import { Graphql } from '@teifi-digital/shopify-app-express/services';
 import { gql } from '../gql/gql.js';
->>>>>>> 39ddb732
 
 export async function getDetailedWorkOrder(
   session: Session,
@@ -132,8 +129,8 @@
 
   const lineItemIds = unique(items.map(item => item.shopifyOrderLineItemId).filter(isNonNullable));
 
-<<<<<<< HEAD
   const [
+    inventoryItems,
     lineItemById,
     lineItemReservations,
     transferOrderLineItems,
@@ -141,6 +138,13 @@
     purchaseOrderLineItems,
     purchaseOrderReceiptLineItems,
   ] = await Promise.all([
+    await Promise.all([
+      !!locationId
+        ? gql.inventoryItems.getManyWithLocationInventoryLevelByProductVariantIds.run(graphql, {
+          ids: productVariantIds,
+          locationId,
+        })
+        : null,
     getLineItemsById(lineItemIds),
     // TODO: Show reservations inside the work order
     // TODO: Show special orders inside the work order
@@ -150,23 +154,6 @@
     getPurchaseOrderLineItemsByShopifyOrderLineItemIds(lineItemIds),
     getPurchaseOrderReceiptLineItemsByShopifyOrderLineItemIds(lineItemIds),
   ]);
-=======
-  const [inventoryItems, lineItemById, lineItemReservations, transferOrderLineItems, specialOrderLineItems] =
-    await Promise.all([
-      !!locationId
-        ? gql.inventoryItems.getManyWithLocationInventoryLevelByProductVariantIds.run(graphql, {
-            ids: productVariantIds,
-            locationId,
-          })
-        : null,
-      getLineItemsById(lineItemIds),
-      // TODO: Show reservations inside the work order
-      // TODO: Show special orders inside the work order
-      getShopifyOrderLineItemReservationsByIds(lineItemIds),
-      getTransferOrderLineItemsByShopifyOrderLineItemIds(lineItemIds),
-      getSpecialOrderLineItemsByShopifyOrderLineItemIds(lineItemIds),
-    ]);
->>>>>>> 39ddb732
 
   const transferOrderIds = unique(transferOrderLineItems.map(lineItem => lineItem.stockTransferId));
   const specialOrderIds = unique(specialOrderLineItems.map(lineItem => lineItem.specialOrderId));
