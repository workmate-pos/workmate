--- conflicted
+++ resolved
@@ -97,11 +97,8 @@
       ...createPurchaseOrder,
       shop,
       name,
-<<<<<<< HEAD
       supplierId,
-=======
       staffMemberId: existingPurchaseOrder?.staffMemberId ?? user.staffMember.id,
->>>>>>> 2425a2e0
     });
 
     const specialOrderLineItemNameUuids = createPurchaseOrder.lineItems
