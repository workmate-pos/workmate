--- conflicted
+++ resolved
@@ -157,11 +157,7 @@
     };
   }).then(async ({ existingPurchaseOrder, newPurchaseOrder, name }) => {
     await Promise.all([
-<<<<<<< HEAD
-      adjustPurchaseOrderShopifyInventory(session, existingPurchaseOrder, newPurchaseOrder),
-=======
-      adjustShopifyInventory(session, user, existingPurchaseOrder, newPurchaseOrder),
->>>>>>> c80b16c0
+      adjustPurchaseOrderShopifyInventory(session, user, existingPurchaseOrder, newPurchaseOrder),
       adjustShopifyInventoryItemCosts(session, existingPurchaseOrder, newPurchaseOrder),
     ]);
 
@@ -346,11 +342,8 @@
     }
   }
 
-<<<<<<< HEAD
-  const incomingChanges: InventoryChangeInput[] = [];
-  const availableChanges: InventoryChangeInput[] = [];
-
-  const ledgerDocumentUri = `workmate://purchase-order/${encodeURIComponent(newPurchaseOrder.name)}`;
+  const incomingChanges: AdjustInventoryQuantities['changes'] = [];
+  const availableChanges: AdjustInventoryQuantities['changes'] = [];
 
   for (const type of ['incoming', 'available'] as const) {
     for (const [locationId, deltasByInventoryItemId] of entries(deltasByLocationByInventoryItemId[type])) {
@@ -359,70 +352,30 @@
           locationId,
           inventoryItemId,
           delta,
-          ledgerDocumentUri,
         });
       }
-=======
-  const incomingChanges: AdjustInventoryQuantities['changes'] = [];
-
-  for (const [locationId, deltasByInventoryItemId] of entries(deltasByLocationByInventoryItemId)) {
-    for (const [inventoryItemId, delta] of entries(deltasByInventoryItemId)) {
-      incomingChanges.push({
-        locationId,
-        inventoryItemId,
-        delta,
-      });
->>>>>>> c80b16c0
     }
   }
 
   try {
-<<<<<<< HEAD
-    // TODO: Do the same for stock transfers?
-    if (newPurchaseOrder.location) {
-      // Ensure all inventory items are being tracked
-
-      const locationId = newPurchaseOrder.location.id;
-      const inventoryItemIds = unique(
-        newPurchaseOrder.lineItems.map(lineItem => lineItem.productVariant.inventoryItemId),
-      );
-
-      await Promise.all(
-        inventoryItemIds.map(inventoryItemId =>
-          gql.inventory.activateItems.run(graphql, { locationId, inventoryItemId }),
-        ),
-      );
-    }
-
-    if (incomingChanges.length) {
-      await gql.inventory.adjust.run(graphql, {
-        input: {
-          reason: 'other',
-          name: 'incoming',
-          changes: incomingChanges,
-        },
-      });
-    }
-
-    if (availableChanges.length) {
-      await gql.inventory.adjust.run(graphql, {
-        input: {
-          reason: 'other',
-          name: 'available',
-          changes: availableChanges,
-        },
-      });
-    }
-=======
-    await mutateInventoryQuantities(session, {
-      type: 'adjust',
-      initiator: { type: 'purchase-order', name: newPurchaseOrder.name },
-      reason: 'restock',
-      name: 'incoming',
-      changes: incomingChanges,
-      staffMemberId: user.staffMember.id,
-    });
->>>>>>> c80b16c0
+    await Promise.all([
+      mutateInventoryQuantities(session, {
+        type: 'adjust',
+        initiator: { type: 'purchase-order', name: newPurchaseOrder.name },
+        reason: 'restock',
+        name: 'incoming',
+        changes: incomingChanges,
+        staffMemberId: user.staffMember.id,
+      }),
+      mutateInventoryQuantities(session, {
+        type: 'adjust',
+        initiator: { type: 'purchase-order', name: newPurchaseOrder.name },
+        reason: 'restock',
+        name: 'available',
+        changes: availableChanges,
+        staffMemberId: user.staffMember.id,
+      }),
+    ]);
   } catch (error) {
     if (error instanceof GraphqlUserErrors) {
       sentryErr('Failed to adjust inventory', { userErrors: error.userErrors });
