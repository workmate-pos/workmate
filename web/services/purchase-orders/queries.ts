--- conflicted
+++ resolved
@@ -544,7 +544,6 @@
   return purchaseOrders.map(mapPurchaseOrder);
 }
 
-<<<<<<< HEAD
 export async function getPurchaseOrderCount(shop: string, filters: MergeUnion<{ vendor: string }>) {
   const { count } = await sqlOne<{ count: number }>`
     SELECT COUNT(*) :: int AS count
@@ -566,7 +565,8 @@
   `;
 
   return Object.fromEntries(counts.map(({ vendorName, count }) => [vendorName, count]));
-=======
+}
+
 export async function getPurchaseOrdersForSerial({
   shop,
   serial,
@@ -652,5 +652,4 @@
   `;
 
   return lineItems.map(mapPurchaseOrderLineItem);
->>>>>>> b4453bb8
 }