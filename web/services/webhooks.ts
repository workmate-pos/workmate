import { sentryErr, WebhookHandlers } from '@teifi-digital/shopify-app-express/services';
import { db } from './db/db.js';
import { AppPlanName } from './db/queries/generated/app-plan.sql.js';
import { AppSubscriptionStatus, DateTime } from './gql/queries/generated/schema.js';
import { createGid, ID } from '@teifi-digital/shopify-app-toolbox/shopify';
import { syncLocationsIfExists } from './locations/sync.js';
import { syncCustomersIfExists } from './customer/sync.js';
import { syncProducts } from './products/sync.js';
import { syncProductVariants } from './product-variants/sync.js';
import { syncShopifyOrders, syncShopifyOrdersIfExists } from './shopify-order/sync.js';
import { syncWorkOrders } from './work-orders/sync.js';
import { WORK_ORDER_CUSTOM_ATTRIBUTE_NAME } from '@work-orders/work-order-shopify-order';
import {
  productServiceTypeMetafield,
  syncProductServiceTypeTag,
  syncProductServiceTypeTagWithServiceType,
} from './metafields/product-service-type-metafield.js';
import { cleanManyOrphanedDraftOrders, cleanOrphanedDraftOrders } from './work-orders/clean-orphaned-draft-orders.js';
import { unit } from './db/unit-of-work.js';
import { getWorkOrder } from './work-orders/queries.js';
import { unreserveLineItem } from './sourcing/reserve.js';
import { getProduct, softDeleteProducts } from './products/queries.js';
import { softDeleteProductVariantsByProductIds } from './product-variants/queries.js';
import { doesProductHaveSyncableMetafields } from './metafields/sync.js';
<<<<<<< HEAD
import { getReorderPoints } from './reorder/queries.js';
import { hasNonNullableProperty } from '@teifi-digital/shopify-app-toolbox/guards';
import {
  productSerialNumbersMetafield,
  setProductUsesSerialNumbersTag,
  syncProductUsesSerialNumbersTag,
} from './metafields/product-serial-numbers-metafield.js';
=======
>>>>>>> 3c89477e
import { resolveNamespace } from './app/index.js';
import { parseProductServiceType } from '@work-orders/common/metafields/product-service-type.js';

export default {
  APP_UNINSTALLED: {
    async handler(_session, _topic, shop) {
      await db.shopifySession.removeByShop({ shop });
      await db.appPlan.removeByShop({ shop });
    },
  },

  APP_SUBSCRIPTIONS_UPDATE: {
    async handler(
      _session,
      _topic,
      shop,
      payload: {
        app_subscription: {
          admin_graphql_api_id: ID;
          name: `${number}-${AppPlanName}`;
          status: AppSubscriptionStatus;
          admin_graphql_api_shop_id: ID;
          created_at: string;
          updated_at: string;
          currency: string;
          capped_amount: string;
        };
      },
    ) {
      const appPlanId = payload.app_subscription.name.split('-')[0];
      if (appPlanId == null) throw new Error(`Unable to extract plan id from '${payload.app_subscription.name}'`);

      const appSubscriptionShopifyId = payload.app_subscription.admin_graphql_api_id;
      const [appPlanSubscription] = await db.appPlan.getSubscription({ shop });

      // If the (new) subscription is active or the subscription id matches the current subscription,
      // update the subscription
      if (
        payload.app_subscription.status === 'ACTIVE' ||
        appPlanSubscription?.appSubscriptionShopifyId === appSubscriptionShopifyId
      ) {
        await db.appPlan.upsertSubscription({
          shop,
          appSubscriptionShopifyId,
          appSubscriptionStatus: payload.app_subscription.status,
          appPlanId: Number(appPlanId),
        });
      }
    },
  },

  ORDERS_CREATE: {
    async handler(
      session,
      topic,
      shop,
      body: {
        admin_graphql_api_id: ID;
        note_attributes: { name: string; value: string }[];
      },
    ) {
      const workOrderName = body.note_attributes.find(({ name }) => name === WORK_ORDER_CUSTOM_ATTRIBUTE_NAME);

      if (workOrderName) {
        const workOrder = await getWorkOrder({ shop: session.shop, name: workOrderName.value, locationIds: null });

        if (!workOrder) {
          // can happen if a merchant manually adds the attribute. if this happens often something is wrong
          sentryErr('Order with Work Order Attribute not found in db', {
            shop: session.shop,
            workOrderName,
            orderId: body.admin_graphql_api_id,
          });
          return;
        }

        await cleanOrphanedDraftOrders(session, workOrder.id, () =>
          syncShopifyOrders(session, [body.admin_graphql_api_id]),
        );
      }
    },
  },

  LOCATIONS_UPDATE: {
    async handler(session, topic, shop, body: { admin_graphql_api_id: ID }) {
      await syncLocationsIfExists(session, [body.admin_graphql_api_id]);
    },
  },

  LOCATIONS_DELETE: {
    async handler(_session, _topic, _shop, body: { admin_graphql_api_id: ID }) {
      await db.locations.softDeleteLocations({ locationIds: [body.admin_graphql_api_id] });
    },
  },

  CUSTOMERS_UPDATE: {
    async handler(session, topic, shop, body: { admin_graphql_api_id: ID }) {
      await syncCustomersIfExists(session, [body.admin_graphql_api_id]);
    },
  },

  CUSTOMERS_DELETE: {
    async handler(_session, _topic, _shop, body: { admin_graphql_api_id: ID }) {
      await db.customers.softDeleteCustomers({ customerIds: [body.admin_graphql_api_id] });
    },
  },

  PRODUCTS_UPDATE: {
<<<<<<< HEAD
    init: {
      metafieldNamespaces: ['$app'],
    },
=======
>>>>>>> 3c89477e
    async handler(
      session,
      topic,
      shop,
      body: {
        admin_graphql_api_id: ID;
        variant_ids: { id: number }[];
        // this is a string of comma separated tags. that obviously breaks when the tag contains commas but whatever
        tags: string;
<<<<<<< HEAD
        variants: {
          inventory_item_id: number | null | undefined;
        }[];
=======
>>>>>>> 3c89477e
        metafields: {
          id: number;
          namespace: string;
          key: string;
          value: unknown;
          description: string | null;
          owner_id: number;
          created_at: DateTime;
          updated_at: DateTime;
          owner_resource: string;
          type: string;
          admin_graphql_api_id: ID;
        }[];
      },
    ) {
      const getMetafield = ({ namespace, key }: { namespace: string; key: string }) =>
        Promise.all(
          body.metafields.map(
            async metafield =>
              [
                metafield,
                metafield.key === key && metafield.namespace === (await resolveNamespace(session, namespace)),
              ] as const,
          ),
        ).then(x => x.find(([, isProductServiceType]) => isProductServiceType)?.[0]);

      const serviceTypeMetafield = await getMetafield(productServiceTypeMetafield);
<<<<<<< HEAD
      const usesSerialNumbersMetafield = await getMetafield(productSerialNumbersMetafield);

      const tags = body.tags.split(', ');

      const changed = await Promise.all([
        syncProductServiceTypeTagWithServiceType(
          session,
          body.admin_graphql_api_id,
          tags,
          serviceTypeMetafield?.value ? parseProductServiceType(String(serviceTypeMetafield?.value)) : null,
        ),
        setProductUsesSerialNumbersTag(
          session,
          body.admin_graphql_api_id,
          tags,
          Boolean(usesSerialNumbersMetafield?.value ?? false),
        ),
      ]).then(results => results.some(changed => changed));
=======

      const tags = body.tags.split(', ');

      const changed = await syncProductServiceTypeTagWithServiceType(
        session,
        body.admin_graphql_api_id,
        tags,
        serviceTypeMetafield?.value ? parseProductServiceType(String(serviceTypeMetafield?.value)) : null,
      );
>>>>>>> 3c89477e

      if (changed) {
        // wait for the next webhook before syncing to save some query cost
        return;
      }

      const [isCached, hasSyncableMetafields, hasReorderPoints] = await Promise.all([
        getProduct(body.admin_graphql_api_id).then(product => product !== null),
        doesProductHaveSyncableMetafields(session, body.admin_graphql_api_id),
        getReorderPoints({
          shop: session.shop,
          inventoryItemIds: body.variants
            .filter(hasNonNullableProperty('inventory_item_id'))
            .map(({ inventory_item_id }) => createGid('InventoryItem', inventory_item_id)),
        }).then(points => points.length > 0),
      ]);

      const shouldSync = isCached || hasSyncableMetafields || hasReorderPoints;

      if (shouldSync) {
        await syncProducts(session, [body.admin_graphql_api_id]);
        const variantIds = body.variant_ids.map(({ id }) => createGid('ProductVariant', id));
        await syncProductVariants(session, variantIds);
      }
    },
  },

  PRODUCTS_DELETE: {
    async handler(_session, _topic, _shop, body: { admin_graphql_api_id: ID }) {
      await softDeleteProductVariantsByProductIds([body.admin_graphql_api_id]);
      await softDeleteProducts([body.admin_graphql_api_id]);
    },
  },

  DRAFT_ORDERS_UPDATE: {
    async handler(
      session,
      topic,
      shop,
      body: {
        admin_graphql_api_id: ID;
        name: string;
        order_id: string | null;
      },
    ) {
      async function sync() {
        const relatedWorkOrders = await db.shopifyOrder.getRelatedWorkOrdersByShopifyOrderId({
          orderId: body.admin_graphql_api_id,
        });

        await cleanManyOrphanedDraftOrders(
          session,
          relatedWorkOrders.map(({ id }) => id),
          () => syncShopifyOrdersIfExists(session, [body.admin_graphql_api_id]),
        );
      }

      async function removeReservations() {
        if (body.order_id === null) {
          return;
        }

        // We want to remove all reservations the moment the draft order is converted into a real order
        // because real orders will set the inventory state to committed until fulfillment.
        // So we must get rid of the "reserved" state for reserved items

        const lineItems = await db.shopifyOrder.getLineItems({ orderId: body.admin_graphql_api_id });

        if (!lineItems.length) {
          return;
        }

        // TODO: Bulk
        await Promise.all(
          lineItems.map(lineItem => unreserveLineItem(session, { lineItemId: lineItem.lineItemId as ID })),
        );
      }

      await Promise.all([sync(), removeReservations()]);
    },
  },

  DRAFT_ORDERS_DELETE: {
    async handler(session, topic, shop, body: { id: number }) {
      const orderId = createGid('DraftOrder', body.id);

      async function sync() {
        const relatedWorkOrders = await db.shopifyOrder.getRelatedWorkOrdersByShopifyOrderId({ orderId });

        await cleanManyOrphanedDraftOrders(
          session,
          relatedWorkOrders.map(({ id }) => id),
          () =>
            unit(async () => {
              await db.shopifyOrder.deleteLineItemsByOrderIds({ orderIds: [orderId] });
              await db.shopifyOrder.deleteOrders({ orderIds: [orderId] });

              await syncWorkOrders(
                session,
                relatedWorkOrders.map(({ id }) => id),
                { onlySyncIfUnlinked: true, updateCustomAttributes: false },
              );
            }),
        );
      }

      async function removeReservations() {
        const lineItems = await db.shopifyOrder.getLineItems({ orderId: createGid('DraftOrder', body.id) });

        if (!lineItems.length) {
          return;
        }

        await Promise.all(
          lineItems.map(lineItem => unreserveLineItem(session, { lineItemId: lineItem.lineItemId as ID })),
        );
      }

      await Promise.all([sync(), removeReservations()]);
    },
  },

  ORDERS_UPDATED: {
    async handler(
      session,
      topic,
      shop,
      body: {
        admin_graphql_api_id: ID;
        note_attributes: { name: string; value: string }[];
      },
    ) {
      const relatedWorkOrders = await db.shopifyOrder.getRelatedWorkOrdersByShopifyOrderId({
        orderId: body.admin_graphql_api_id,
      });

      if (relatedWorkOrders.length > 0) {
        await cleanManyOrphanedDraftOrders(
          session,
          relatedWorkOrders.map(({ id }) => id),
          () => syncShopifyOrdersIfExists(session, [body.admin_graphql_api_id]),
        );
      } else {
        // No related work orders, maybe the order create webhook failed, so try to create it here

        const workOrderName = body.note_attributes.find(({ name }) => name === WORK_ORDER_CUSTOM_ATTRIBUTE_NAME);

        if (workOrderName) {
          const workOrder = await getWorkOrder({ shop: session.shop, name: workOrderName.value, locationIds: null });

          if (!workOrder) {
            // can happen if a merchant manually adds the attribute. if this happens often something is wrong
            sentryErr('Order with Work Order Attribute not found in db', {
              shop: session.shop,
              workOrderName,
              orderId: body.admin_graphql_api_id,
            });
            return;
          }

          await cleanOrphanedDraftOrders(session, workOrder.id, () =>
            syncShopifyOrders(session, [body.admin_graphql_api_id]),
          );
        }
      }
    },
  },

  ORDERS_DELETE: {
    async handler(session, topic, shop, body: { admin_graphql_api_id: ID }) {
      // not sure how order deletion is even possible, but it will definitely lead to loss of payment data.
      // soft delete is not a good option here either, because unpaid work order line items would remain linked to order line items in a deleted order, making them unpayable.
      // tldr dont delete orders

      const relatedWorkOrders = await db.shopifyOrder.getRelatedWorkOrdersByShopifyOrderId({
        orderId: body.admin_graphql_api_id,
      });

      await cleanManyOrphanedDraftOrders(
        session,
        relatedWorkOrders.map(({ id }) => id),
        () =>
          unit(async () => {
            await db.shopifyOrder.deleteLineItemsByOrderIds({ orderIds: [body.admin_graphql_api_id] });
            await db.shopifyOrder.deleteOrders({ orderIds: [body.admin_graphql_api_id] });

            await syncWorkOrders(
              session,
              relatedWorkOrders.map(({ id }) => id),
              { onlySyncIfUnlinked: true, updateCustomAttributes: false },
            );
          }),
      );
    },
  },
} as WebhookHandlers;<|MERGE_RESOLUTION|>--- conflicted
+++ resolved
@@ -22,7 +22,6 @@
 import { getProduct, softDeleteProducts } from './products/queries.js';
 import { softDeleteProductVariantsByProductIds } from './product-variants/queries.js';
 import { doesProductHaveSyncableMetafields } from './metafields/sync.js';
-<<<<<<< HEAD
 import { getReorderPoints } from './reorder/queries.js';
 import { hasNonNullableProperty } from '@teifi-digital/shopify-app-toolbox/guards';
 import {
@@ -30,8 +29,6 @@
   setProductUsesSerialNumbersTag,
   syncProductUsesSerialNumbersTag,
 } from './metafields/product-serial-numbers-metafield.js';
-=======
->>>>>>> 3c89477e
 import { resolveNamespace } from './app/index.js';
 import { parseProductServiceType } from '@work-orders/common/metafields/product-service-type.js';
 
@@ -140,12 +137,9 @@
   },
 
   PRODUCTS_UPDATE: {
-<<<<<<< HEAD
     init: {
       metafieldNamespaces: ['$app'],
     },
-=======
->>>>>>> 3c89477e
     async handler(
       session,
       topic,
@@ -155,12 +149,9 @@
         variant_ids: { id: number }[];
         // this is a string of comma separated tags. that obviously breaks when the tag contains commas but whatever
         tags: string;
-<<<<<<< HEAD
         variants: {
           inventory_item_id: number | null | undefined;
         }[];
-=======
->>>>>>> 3c89477e
         metafields: {
           id: number;
           namespace: string;
@@ -188,7 +179,6 @@
         ).then(x => x.find(([, isProductServiceType]) => isProductServiceType)?.[0]);
 
       const serviceTypeMetafield = await getMetafield(productServiceTypeMetafield);
-<<<<<<< HEAD
       const usesSerialNumbersMetafield = await getMetafield(productSerialNumbersMetafield);
 
       const tags = body.tags.split(', ');
@@ -207,19 +197,8 @@
           Boolean(usesSerialNumbersMetafield?.value ?? false),
         ),
       ]).then(results => results.some(changed => changed));
-=======
-
-      const tags = body.tags.split(', ');
-
-      const changed = await syncProductServiceTypeTagWithServiceType(
-        session,
-        body.admin_graphql_api_id,
-        tags,
-        serviceTypeMetafield?.value ? parseProductServiceType(String(serviceTypeMetafield?.value)) : null,
-      );
->>>>>>> 3c89477e
-
-      if (changed) {
+
+      if (changed.some(changed => changed)) {
         // wait for the next webhook before syncing to save some query cost
         return;
       }
