--- conflicted
+++ resolved
@@ -71,16 +71,15 @@
   return await applyFormatters(settings.stockTransferIdFormat, stockTransferFormatters, { shop });
 }
 
-<<<<<<< HEAD
 export async function getNewSpecialOrderName(shop: string): Promise<string> {
   // TODO: id format
   // TODO: merge with counter
   return `SO-${Math.round(Math.random() * 100)}`;
-=======
+}
+
 export async function getNewCycleCountName(shop: string) {
   const settings = await getShopSettings(shop);
   return await applyFormatters(settings.cycleCount.idFormat, cycleCountFormatters, { shop });
->>>>>>> 4b0aa84f
 }
 
 async function getNextWorkOrderIdForShop(shop: string) {
