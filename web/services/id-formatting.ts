<<<<<<< HEAD
import { getShopSettings } from './settings.js';
=======
import { getShopSettings } from './settings/settings.js';
import { db } from './db/db.js';
import { useClient } from './db/client.js';
import { never } from '@teifi-digital/shopify-app-toolbox/util';
>>>>>>> f0a8214b
import { HttpError } from '@teifi-digital/shopify-app-express/errors';
import { getCount } from './counter/queries.js';

type Formatters = Record<string, ({ shop }: { shop: string }) => Promise<string> | string>;

// TODO: Use liquid for this
const baseFormatters: Formatters = {
  // TODO: adjust to local timezone (timezone setting? take from shopify?)
  year: () => new Date().getFullYear().toString(),
  month: () => (new Date().getMonth() + 1).toString(),
  day: () => new Date().getDate().toString(),
  hour: () => new Date().getHours().toString(),
  minute: () => new Date().getMinutes().toString(),
};

const workOrderFormatters: Formatters = {
  ...baseFormatters,
  id: ({ shop }) => getCount(`work-order.${shop}`).then(String),
};

const purchaseOrderFormatters: Formatters = {
  ...baseFormatters,
  id: ({ shop }) => getCount(`purchase-order.${shop}`).then(String),
};

const stockTransferFormatters: Formatters = {
  ...baseFormatters,
  id: ({ shop }) => getCount(`stock-transfer.${shop}`).then(String),
};

const cycleCountFormatters: Formatters = {
  ...baseFormatters,
  id: ({ shop }) => getCount(`cycle-count.${shop}`).then(String),
};

const specialOrderFormatters: Formatters = {
  ...baseFormatters,
  id: ({ shop }) => getCount(`special-order.${shop}`).then(String),
};

async function applyFormatters<Arg>(
  format: string,
  formatters: Record<string, (arg: Arg) => Promise<string> | string>,
  arg: Arg,
) {
  assertValidFormatString(format);

  for (const [key, formatter] of Object.entries(formatters)) {
    const template = `{{${key}}}`;
    if (format.includes(template)) {
      const value = await formatter(arg);
      format = format.replace(template, value);
    }
  }

  return format;
}

export async function getNewWorkOrderName(shop: string) {
  const settings = await getShopSettings(shop);
  return await applyFormatters(settings.workOrders.idFormat, workOrderFormatters, { shop });
}

export async function getNewPurchaseOrderName(shop: string) {
  const settings = await getShopSettings(shop);
  return await applyFormatters(settings.purchaseOrders.idFormat, purchaseOrderFormatters, { shop });
}

export async function getNewTransferOrderName(shop: string) {
  const settings = await getShopSettings(shop);
  return await applyFormatters(settings.transferOrders.idFormat, stockTransferFormatters, { shop });
}

export async function getNewSpecialOrderName(shop: string): Promise<string> {
  const settings = await getShopSettings(shop);
  return await applyFormatters(settings.specialOrders.idFormat, specialOrderFormatters, { shop });
}

export async function getNewCycleCountName(shop: string) {
  const settings = await getShopSettings(shop);
  return await applyFormatters(settings.cycleCount.idFormat, cycleCountFormatters, { shop });
}

export function assertValidFormatString(format: string) {
  if (!format.includes('{{id}}')) {
    throw new HttpError('Invalid id format string, must include {{id}}', 400);
  }
}<|MERGE_RESOLUTION|>--- conflicted
+++ resolved
@@ -1,11 +1,4 @@
-<<<<<<< HEAD
-import { getShopSettings } from './settings.js';
-=======
 import { getShopSettings } from './settings/settings.js';
-import { db } from './db/db.js';
-import { useClient } from './db/client.js';
-import { never } from '@teifi-digital/shopify-app-toolbox/util';
->>>>>>> f0a8214b
 import { HttpError } from '@teifi-digital/shopify-app-express/errors';
 import { getCount } from './counter/queries.js';
 
