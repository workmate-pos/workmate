{
  "name": "extensions",
  "private": true,
  "type": "module",
  "scripts": {
    "set-app-url": "node ./set-app-url.js",
    "postinstall": "npm run set-app-url",
    "clean": "rm -fr node_modules"
  },
  "dependencies": {
<<<<<<< HEAD
    "@teifi-digital/pos-tools": "^0.1.9",
    "@teifi-digital/shopify-app-toolbox": "^0.0.67",
=======
    "@teifi-digital/pos-tools": "^0.1.8",
    "@teifi-digital/shopify-app-toolbox": "^0.0.72",
>>>>>>> f0a8214b
    "ts-pattern": "^5.2.0"
  },
  "exports": {}
}<|MERGE_RESOLUTION|>--- conflicted
+++ resolved
@@ -8,13 +8,8 @@
     "clean": "rm -fr node_modules"
   },
   "dependencies": {
-<<<<<<< HEAD
     "@teifi-digital/pos-tools": "^0.1.9",
-    "@teifi-digital/shopify-app-toolbox": "^0.0.67",
-=======
-    "@teifi-digital/pos-tools": "^0.1.8",
     "@teifi-digital/shopify-app-toolbox": "^0.0.72",
->>>>>>> f0a8214b
     "ts-pattern": "^5.2.0"
   },
   "exports": {}
