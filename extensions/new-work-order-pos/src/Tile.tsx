--- conflicted
+++ resolved
@@ -1,9 +1,5 @@
 import { reactExtension, Tile } from '@shopify/ui-extensions-react/point-of-sale';
 
 export default reactExtension('pos.home.tile.render', ({ action }) => (
-<<<<<<< HEAD
-  <Tile title={'New Work Order'} onPress={() => action.presentModal()} enabled />
-=======
   <Tile title={'New work order'} subtitle={'WorkMate'} onPress={() => action.presentModal()} enabled />
->>>>>>> f0a8214b
 ));