import {
  Badge,
  Button,
  List,
  ListRow,
  ScrollView,
  Stack,
  Text,
  useExtensionApi,
} from '@shopify/retail-ui-extensions-react';
import { usePaymentHandler } from '../../hooks/use-payment-handler.js';
import { useScreen } from '@teifi-digital/pos-tools/router';
import { useAuthenticatedFetch } from '@teifi-digital/pos-tools/hooks/use-authenticated-fetch.js';
import { useState } from 'react';
import { useSettingsQuery } from '@work-orders/common/queries/use-settings-query.js';
import { DetailedWorkOrder, DetailedWorkOrderCharge, DetailedWorkOrderItem } from '@web/services/work-orders/types.js';
import { extractErrorMessage } from '@teifi-digital/shopify-app-toolbox/error';
import { hasNestedPropertyValue, hasPropertyValue, isNonNullable } from '@teifi-digital/shopify-app-toolbox/guards';
import { ResponsiveStack } from '@teifi-digital/pos-tools/components/ResponsiveStack.js';
import { useCalculatedDraftOrderQuery } from '@work-orders/common/queries/use-calculated-draft-order-query.js';
import { useWorkOrderQuery } from '@work-orders/common/queries/use-work-order-query.js';
import { pick } from '@teifi-digital/shopify-app-toolbox/object';
import { useCurrencyFormatter } from '@work-orders/common-pos/hooks/use-currency-formatter.js';
import { unique } from '@teifi-digital/shopify-app-toolbox/array';
import { useEmployeeQueries } from '@work-orders/common/queries/use-employee-query.js';
import { workOrderToCreateWorkOrder } from '@work-orders/common/create-work-order/work-order-to-create-work-order.js';
import { useCreateWorkOrderOrderMutation } from '@work-orders/common/queries/use-create-work-order-order-mutation.js';
import { ResponsiveGrid } from '@teifi-digital/pos-tools/components/ResponsiveGrid.js';
import { useRouter } from '../../routes.js';
import { Fetch } from '@work-orders/common/queries/fetch.js';
import { usePlanWorkOrderOrderQuery } from '@work-orders/common/queries/use-plan-work-order-order-query.js';
import { BigDecimal } from '@teifi-digital/shopify-app-toolbox/big-decimal';

/**
 * Page that allows initializing payments for line items.
 * Also shows items that are already in an order, and their payment status.
 */
export function PaymentOverview({ name }: { name: string }) {
  const fetch = useAuthenticatedFetch();

  const workOrderQuery = useWorkOrderQuery({ fetch, name });
  const workOrder = workOrderQuery.data?.workOrder;

  const settingsQuery = useSettingsQuery({ fetch });
  const settings = settingsQuery.data?.settings;

  const createWorkOrderOrderMutation = useCreateWorkOrderOrderMutation({ fetch });

  const [selectedItems, setSelectedItems] = useState<DetailedWorkOrderItem[]>([]);
  const [selectedCharges, setSelectedCharges] = useState<DetailedWorkOrderCharge[]>([]);

  const calculateWorkOrderQuery = useCalculateWorkOrder({ fetch, workOrder });
  const planOrderQuery = usePlanOrder({ fetch, workOrder, selectedItems, selectedCharges });

  const paymentHandler = usePaymentHandler();
  const { toast } = useExtensionApi<'pos.home.modal.render'>();

  const isLoading = paymentHandler.isLoading || createWorkOrderOrderMutation.isLoading;

  const router = useRouter();
  const screen = useScreen();
  screen.setTitle(`Payment Overview - ${name}`);
  screen.setIsLoading(
    workOrderQuery.isFetching || calculateWorkOrderQuery.isFetching || settingsQuery.isFetching || isLoading,
  );

  const rows = useItemRows(
    workOrder ?? null,
    calculateWorkOrderQuery,
    selectedItems,
    selectedCharges,
    setSelectedItems,
    setSelectedCharges,
    isLoading,
  );

  if (workOrderQuery.isError) {
    return (
      <Stack direction="horizontal" alignment="center" paddingVertical="ExtraLarge">
        <Text color="TextCritical" variant="body">
          {extractErrorMessage(workOrderQuery.error, `An error occurred while loading work order ${name}`)}
        </Text>
      </Stack>
    );
  }

  if (settingsQuery.isError) {
    return (
      <Stack direction="horizontal" alignment="center" paddingVertical="ExtraLarge">
        <Text color="TextCritical" variant="body">
          {extractErrorMessage(settingsQuery.error, 'An error occurred while loading settings')}
        </Text>
      </Stack>
    );
  }

  if (calculateWorkOrderQuery.isError) {
    return (
      <Stack direction="horizontal" alignment="center" paddingVertical="ExtraLarge">
        <Text color="TextCritical" variant="body">
          {extractErrorMessage(calculateWorkOrderQuery.error, 'An error occurred while loading item details')}
        </Text>
      </Stack>
    );
  }

  if (!workOrder || !settings || !calculateWorkOrderQuery.data) {
    return null;
  }

  const pay = () => {
    if (planOrderQuery.isFetching) {
      toast.show('Calculating work order...');
      return;
    }

    if (!planOrderQuery.data) {
      toast.show('Could not calculate work order');
      return;
    }

    if (!planOrderQuery.data.lineItems?.length) {
      toast.show('No items to pay for');
      return;
    }

    paymentHandler.handlePayment(planOrderQuery.data);
  };

  const createOrder = () => {
    if (selectedItems.length === 0 && selectedCharges.length === 0) {
      toast.show('You must select at least one item or charge to create an order');
      return;
    }

    createWorkOrderOrderMutation.mutate(
      {
        name: workOrder.name,
        items: selectedItems.map(item => pick(item, 'uuid')),
        charges: selectedCharges.map(charge => pick(charge, 'uuid')),
      },
      {
        onSuccess(result) {
          router.popCurrent();
          toast.show(`Created order ${result.name}!`);
        },
      },
    );
  };

  const selectableItems = workOrder.items.filter(item => calculateWorkOrderQuery.getItemLineItem(item)?.order === null);
  const selectableCharges = workOrder.charges.filter(
    charge => calculateWorkOrderQuery.getChargeLineItem(charge)?.order === null,
  );

  // TODO: Display total

  const canChangeSelection = selectableItems.length !== 0 || selectableCharges.length !== 0;

  let financialStatus = undefined;

  const { outstanding, total } = calculateWorkOrderQuery.data;

  const outstandingBigDecimal = BigDecimal.fromMoney(outstanding);
  const totalBigDecimal = BigDecimal.fromMoney(total);

  if (outstandingBigDecimal.compare(BigDecimal.ZERO) <= 0) {
    financialStatus = 'Fully Paid';
  } else if (outstandingBigDecimal.compare(totalBigDecimal) < 0) {
    financialStatus = 'Partially paid';
  } else {
    financialStatus = 'Unpaid';
  }

  return (
    <ScrollView>
<<<<<<< HEAD
      <ResponsiveStack direction={'vertical'} spacing={2}>
        <Badge text={financialStatus} variant={'highlight'} />
        {financialStatus === 'Partially paid' && (
          <Text variant={'bodyMd'} color={'TextSubdued'}>
            {workOrder.name} is partially paid. To pay the outstanding balance of products that have been partially
            paid, please navigate to the respective Shopify Order (e.g. via the Orders tab outside of WorkMate).
          </Text>
        )}

        {selectedItems.length === selectableItems.length && selectedCharges.length === selectableCharges.length ? (
=======
      {selectedItems.length === selectableItems.length && selectedCharges.length === selectableCharges.length ? (
        <Button
          title={'Deselect all items'}
          isDisabled={isLoading || !canChangeSelection}
          type={'plain'}
          onPress={() => {
            setSelectedItems([]);
            setSelectedCharges([]);
          }}
        />
      ) : (
        <Button
          title={'Select all items'}
          isDisabled={isLoading || !canChangeSelection}
          type={'plain'}
          onPress={() => {
            setSelectedItems(selectableItems);
            setSelectedCharges(selectableCharges);
          }}
        />
      )}
      <ResponsiveStack direction={'vertical'} paddingVertical={'Medium'}>
        <List data={rows} imageDisplayStrategy={'always'} isLoadingMore={false} onEndReached={() => {}} />
      </ResponsiveStack>
      <ResponsiveGrid columns={2}>
        {!!workOrder.companyId && (
          <Button
            title={'Create Order'}
            isLoading={createWorkOrderOrderMutation.isLoading}
            isDisabled={isLoading || !planOrderQuery.data || !planOrderQuery.data.lineItems?.length}
            onPress={() => createOrder()}
            type={'primary'}
          />
        )}

        {!workOrder.companyId && (
>>>>>>> 0765c040
          <Button
            title={'Deselect all items'}
            isDisabled={isLoading || !canChangeSelection}
            type={'plain'}
            onPress={() => {
              setSelectedItems([]);
              setSelectedCharges([]);
            }}
          />
        ) : (
          <Button
            title={'Select all items'}
            isDisabled={isLoading || !canChangeSelection}
            type={'plain'}
            onPress={() => {
              setSelectedItems(selectableItems);
              setSelectedCharges(selectableCharges);
            }}
          />
        )}
        <ResponsiveStack direction={'vertical'} paddingVertical={'Medium'}>
          <List data={rows} imageDisplayStrategy={'always'} isLoadingMore={false} onEndReached={() => {}} />
        </ResponsiveStack>
        <ResponsiveGrid columns={2}>
          <Button
            title={'Create Order'}
            isLoading={createWorkOrderOrderMutation.isLoading}
            isDisabled={isLoading || !planOrderQuery.data || !planOrderQuery.data.lineItems?.length}
            onPress={() => createOrder()}
            type={'primary'}
          />

          {!workOrder.companyId && (
            <Button
              title={'Create Payment'}
              isLoading={planOrderQuery.isFetching || paymentHandler.isLoading}
              isDisabled={
                isLoading || !!workOrder.companyId || !planOrderQuery.data || !planOrderQuery.data.lineItems?.length
              }
              onPress={() => pay()}
              type={'primary'}
            />
          )}
        </ResponsiveGrid>
      </ResponsiveStack>
    </ScrollView>
  );
}

function useItemRows(
  workOrder: DetailedWorkOrder | null,
  calculatedDraftOrderQuery: ReturnType<typeof useCalculatedDraftOrderQuery>,
  selectedItems: DetailedWorkOrderItem[],
  selectedCharges: DetailedWorkOrderCharge[],
  setSelectedItems: (items: DetailedWorkOrderItem[]) => void,
  setSelectedCharges: (charges: DetailedWorkOrderCharge[]) => void,
  isLoading: boolean,
) {
  const fetch = useAuthenticatedFetch();

  const employeeIds = unique(workOrder?.charges.map(charge => charge.employeeId).filter(isNonNullable) ?? []);
  const employeeQueries = useEmployeeQueries({ fetch, ids: employeeIds });

  const screen = useScreen();
  screen.setIsLoading(Object.values(employeeQueries).some(query => query.isLoading));

  const { toast } = useExtensionApi<'pos.home.modal.render'>();
  const currencyFormatter = useCurrencyFormatter();

  const calculatedDraftOrder = calculatedDraftOrderQuery.data;

  if (!workOrder || !calculatedDraftOrder) {
    return [];
  }

  const itemRows = workOrder.items.flatMap<ListRow>(item => {
    const rows: ListRow[] = [];

    const itemLineItem = calculatedDraftOrderQuery.getItemLineItem(item);
    const itemPrice = calculatedDraftOrderQuery.getItemPrice(item);
    const itemCharges = workOrder.charges.filter(hasPropertyValue('workOrderItemUuid', item.uuid));

    rows.push({
      id: `item-${item.uuid}`,
      leftSide: {
        label: itemLineItem?.name ?? 'Unknown item',
        image: {
          source: itemLineItem?.image?.url,
          badge: itemCharges.length === 0 ? item.quantity : undefined,
        },
        badges: [itemLineItem?.order].filter(isNonNullable).map(order => ({ text: order.name, variant: 'highlight' })),
        subtitle: itemPrice ? [currencyFormatter(itemPrice)] : ['Unknown price'],
      },
      rightSide: {
        toggleSwitch: {
          value: selectedItems.includes(item),
          disabled: isLoading || !itemLineItem || !!itemLineItem.order || !itemPrice,
        },
      },
      onPress() {
        if (!itemLineItem || !itemPrice) {
          toast.show('Cannot select item: could not load line item details');
          return;
        }

        if (selectedItems.includes(item)) {
          setSelectedItems(selectedItems.filter(el => el !== item));
        } else {
          setSelectedItems([...selectedItems, item]);
        }
      },
    });

    rows.push(...itemCharges.map(charge => getChargeRow(charge)));

    return rows;
  });

  const unlinkedCharges = workOrder.charges.filter(hasPropertyValue('workOrderItemUuid', null));

  const unlinkedChargeRows = unlinkedCharges.map<ListRow>(charge => getChargeRow(charge));

  function getChargeRow(charge: DetailedWorkOrderCharge): ListRow {
    const employeeQuery = charge.employeeId ? employeeQueries[charge.employeeId] : undefined;
    const employee = employeeQuery?.data;

    let label = charge.name;

    if (charge.workOrderItemUuid !== null) {
      label = `⮑ ${label}`;
    }

    const chargeLineItem = calculatedDraftOrderQuery.getChargeLineItem(charge);
    const chargePrice = calculatedDraftOrderQuery.getChargePrice(charge);
    const formattedPrice = chargePrice ? currencyFormatter(chargePrice) : 'Unknown price';

    return {
      id: `charge-${charge.type}-${charge.uuid}`,
      leftSide: {
        label,
        subtitle: charge.employeeId ? [formattedPrice, employee?.name ?? 'Unnamed employee'] : [formattedPrice],
        badges: [chargeLineItem?.order]
          .filter(isNonNullable)
          .map(order => ({ text: order.name, variant: 'highlight' })),
      },
      rightSide: {
        toggleSwitch: {
          value: selectedCharges.includes(charge),
          disabled: isLoading || !chargeLineItem || !!chargeLineItem.order || !chargePrice,
        },
      },
      onPress() {
        if (selectedCharges.includes(charge)) {
          setSelectedCharges(selectedCharges.filter(el => el !== charge));
        } else {
          setSelectedCharges([...selectedCharges, charge]);
        }
      },
    };
  }

  return [...itemRows, ...unlinkedChargeRows];
}

const useCalculateWorkOrder = ({ fetch, workOrder }: { fetch: Fetch; workOrder?: DetailedWorkOrder | null }) => {
  const calculateWorkOrder = workOrder
    ? {
        ...pick(
          workOrderToCreateWorkOrder(workOrder),
          'name',
          'items',
          'charges',
          'discount',
          'customerId',
          'companyLocationId',
          'companyContactId',
          'companyId',
          'paymentTerms',
        ),
      }
    : null;

  return useCalculatedDraftOrderQuery(
    {
      fetch,
      ...calculateWorkOrder!,
    },
    { enabled: !!calculateWorkOrder },
  );
};

const usePlanOrder = ({
  fetch,
  workOrder,
  selectedItems,
  selectedCharges,
}: {
  fetch: Fetch;
  workOrder?: DetailedWorkOrder | null;
  selectedItems: DetailedWorkOrderItem[];
  selectedCharges: DetailedWorkOrderCharge[];
}) => {
  return usePlanWorkOrderOrderQuery(
    {
      fetch,
      name: workOrder?.name!,
      items: selectedItems,
      charges: selectedCharges,
    },
    { enabled: !!workOrder?.name },
  );
};<|MERGE_RESOLUTION|>--- conflicted
+++ resolved
@@ -174,7 +174,6 @@
 
   return (
     <ScrollView>
-<<<<<<< HEAD
       <ResponsiveStack direction={'vertical'} spacing={2}>
         <Badge text={financialStatus} variant={'highlight'} />
         {financialStatus === 'Partially paid' && (
@@ -185,44 +184,6 @@
         )}
 
         {selectedItems.length === selectableItems.length && selectedCharges.length === selectableCharges.length ? (
-=======
-      {selectedItems.length === selectableItems.length && selectedCharges.length === selectableCharges.length ? (
-        <Button
-          title={'Deselect all items'}
-          isDisabled={isLoading || !canChangeSelection}
-          type={'plain'}
-          onPress={() => {
-            setSelectedItems([]);
-            setSelectedCharges([]);
-          }}
-        />
-      ) : (
-        <Button
-          title={'Select all items'}
-          isDisabled={isLoading || !canChangeSelection}
-          type={'plain'}
-          onPress={() => {
-            setSelectedItems(selectableItems);
-            setSelectedCharges(selectableCharges);
-          }}
-        />
-      )}
-      <ResponsiveStack direction={'vertical'} paddingVertical={'Medium'}>
-        <List data={rows} imageDisplayStrategy={'always'} isLoadingMore={false} onEndReached={() => {}} />
-      </ResponsiveStack>
-      <ResponsiveGrid columns={2}>
-        {!!workOrder.companyId && (
-          <Button
-            title={'Create Order'}
-            isLoading={createWorkOrderOrderMutation.isLoading}
-            isDisabled={isLoading || !planOrderQuery.data || !planOrderQuery.data.lineItems?.length}
-            onPress={() => createOrder()}
-            type={'primary'}
-          />
-        )}
-
-        {!workOrder.companyId && (
->>>>>>> 0765c040
           <Button
             title={'Deselect all items'}
             isDisabled={isLoading || !canChangeSelection}
@@ -247,13 +208,15 @@
           <List data={rows} imageDisplayStrategy={'always'} isLoadingMore={false} onEndReached={() => {}} />
         </ResponsiveStack>
         <ResponsiveGrid columns={2}>
-          <Button
-            title={'Create Order'}
-            isLoading={createWorkOrderOrderMutation.isLoading}
-            isDisabled={isLoading || !planOrderQuery.data || !planOrderQuery.data.lineItems?.length}
-            onPress={() => createOrder()}
-            type={'primary'}
-          />
+          {!!workOrder.companyId && (
+            <Button
+              title={'Create Order'}
+              isLoading={createWorkOrderOrderMutation.isLoading}
+              isDisabled={isLoading || !planOrderQuery.data || !planOrderQuery.data.lineItems?.length}
+              onPress={() => createOrder()}
+              type={'primary'}
+            />
+          )}
 
           {!workOrder.companyId && (
             <Button
