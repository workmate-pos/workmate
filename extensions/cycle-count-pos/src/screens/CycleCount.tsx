import { ResponsiveGrid } from '@teifi-digital/pos-tools/components/ResponsiveGrid.js';
import { ResponsiveStack } from '@teifi-digital/pos-tools/components/ResponsiveStack.js';
import { FormButton } from '@teifi-digital/pos-tools/components/form/FormButton.js';
import { FormStringField } from '@teifi-digital/pos-tools/components/form/FormStringField.js';
import { Form } from '@teifi-digital/pos-tools/components/form/Form.js';
import {
  Badge,
  Banner,
  Button,
  DatePicker,
  List,
  ListRow,
  ScrollView,
  Stack,
  Text,
  useApi,
} from '@shopify/ui-extensions-react/point-of-sale';
import { useAuthenticatedFetch } from '@teifi-digital/pos-tools/hooks/use-authenticated-fetch.js';
import { useLocationQuery } from '@work-orders/common/queries/use-location-query.js';
import { ProductScanner } from '../components/ProductScanner.js';
import { Dispatch, SetStateAction, useState } from 'react';
import { useProductVariantQueries } from '@work-orders/common/queries/use-product-variant-query.js';
import { getProductVariantName } from '@work-orders/common/util/product-variant-name.js';
import { useRouter } from '../routes.js';
import { useCycleCountMutation } from '@work-orders/common/queries/use-cycle-count-mutation.js';
import { extractErrorMessage } from '@teifi-digital/shopify-app-toolbox/error';
import { CreateCycleCount } from '@web/schemas/generated/create-cycle-count.js';
import { getCreateCycleCountFromDetailedCycleCount } from '../create-cycle-count/get-create-cycle-count-from-detailed-cycle-count.js';
import { DetailedCycleCount } from '@web/services/cycle-count/types.js';
import { useCycleCountQuery } from '@work-orders/common/queries/use-cycle-count-query.js';
import { useScreen } from '@teifi-digital/pos-tools/router';
import { uuid } from '@work-orders/common/util/uuid.js';
import { unique } from '@teifi-digital/shopify-app-toolbox/array';
import { getCycleCountApplicationStateBadge } from './Entry.js';
import { hasPropertyValue } from '@teifi-digital/shopify-app-toolbox/guards';
import { useEmployeeQueries } from '@work-orders/common/queries/use-employee-query.js';
import { DateTime } from '@web/schemas/generated/create-work-order.js';
import { createGid } from '@teifi-digital/shopify-app-toolbox/shopify';
import { getSubtitle } from '@work-orders/common-pos/util/subtitle.js';

export function CycleCount({ initial }: { initial: CreateCycleCount }) {
<<<<<<< HEAD
  const { toast } = useApi<'pos.home.modal.render'>();
=======
  const { Form } = useForm();
  const { toast, session } = useExtensionApi<'pos.home.modal.render'>();
>>>>>>> 1106cd12

  const [lastSavedCreateCycleCount, setLastSavedCreateCycleCount] = useState(initial);
  const [createCycleCount, setCreateCycleCount] = useState(initial);
  const setStatus = getCreateCycleCountSetter(setCreateCycleCount, 'status');
  const setLocationId = getCreateCycleCountSetter(setCreateCycleCount, 'locationId');
  const setDueDate = getCreateCycleCountSetter(setCreateCycleCount, 'dueDate');
  const setNote = getCreateCycleCountSetter(setCreateCycleCount, 'note');
  const setItems = getCreateCycleCountSetter(setCreateCycleCount, 'items');
  const setEmployeeAssignments = getCreateCycleCountSetter(setCreateCycleCount, 'employeeAssignments');
  const setLocked = getCreateCycleCountSetter(setCreateCycleCount, 'locked');

  const [datePickerOpen, setDatePickerOpen] = useState(false);

  const hasUnsavedChanges =
    JSON.stringify(createCycleCount, Object.keys(createCycleCount).sort()) !==
    JSON.stringify(lastSavedCreateCycleCount, Object.keys(lastSavedCreateCycleCount).sort());

  const fetch = useAuthenticatedFetch();
  const cycleCountQuery = useCycleCountQuery({ fetch, name: createCycleCount.name });
  const locationQuery = useLocationQuery({ fetch, id: createCycleCount.locationId });

  const currentEmployeeId = createGid(
    'StaffMember',
    session.currentSession.staffMemberId ?? session.currentSession.userId,
  );
  const employeeIds = unique([
    currentEmployeeId,
    ...createCycleCount.employeeAssignments.map(assignment => assignment.employeeId),
  ]);
  const employeeQueries = useEmployeeQueries({ fetch, ids: employeeIds });

  const onMutateSuccess = (message: string) => (cycleCount: DetailedCycleCount) => {
    const createCycleCount = getCreateCycleCountFromDetailedCycleCount(cycleCount);
    setLastSavedCreateCycleCount(createCycleCount);
    setCreateCycleCount(createCycleCount);
    toast.show(message);
  };

  const cycleCountMutation = useCycleCountMutation({ fetch });

  const locationName = locationQuery.isLoading ? 'Loading...' : (locationQuery.data?.name ?? 'Unknown location');

  const isSuperuser = employeeQueries[currentEmployeeId]?.data?.superuser;
  const isImmutable = createCycleCount.locked;

  const rows = useItemRows({ createCycleCount, setCreateCycleCount }).map(row => ({
    ...row,
    onPress: () => {
      if (isImmutable) {
        return;
      }

      row.onPress?.();
    },
    rightSide: {
      ...row.rightSide,
      showChevron: !!row.rightSide?.showChevron && !isImmutable,
    },
  }));

  const router = useRouter();
  const screen = useScreen();
  screen.setIsLoading(cycleCountQuery.isLoading);

  return (
<<<<<<< HEAD
    <Form disabled={cycleCountMutation.isPending}>
=======
    <Form disabled={cycleCountMutation.isLoading || isImmutable}>
      <DatePicker
        inputMode={'spinner'}
        visibleState={[datePickerOpen, setDatePickerOpen]}
        onChange={(dueDate: string) => setDueDate(new Date(dueDate).toISOString() as DateTime)}
      />

>>>>>>> 1106cd12
      <ScrollView>
        <ResponsiveStack spacing={2} direction={'vertical'}>
          <Banner
            title={'This cycle count is locked'}
            variant={'warning'}
            visible={createCycleCount.locked}
            hideAction
          />

          {cycleCountMutation.isError && (
            <Banner
              visible
              variant={'error'}
              title={extractErrorMessage(
                cycleCountMutation.error,
                'An unknown error occurred while saving this cycle count',
              )}
            />
          )}

          {!!createCycleCount.name && (
            <ResponsiveStack direction={'horizontal'} alignment={'space-between'} flex={1}>
              <Text variant={'headingLarge'}>{createCycleCount.name}</Text>

              {cycleCountQuery.data && (
                <Badge {...getCycleCountApplicationStateBadge(cycleCountQuery.data.applicationStatus)} />
              )}
            </ResponsiveStack>
          )}

          <ResponsiveGrid columns={4} grow>
            <FormStringField
              label={'Status'}
              value={createCycleCount.status}
              required
              onFocus={() => router.push('StatusSelector', { onSelect: setStatus })}
            />

            <FormStringField
              label={'Location'}
              type={'normal'}
              value={locationName}
              disabled={
                !!createCycleCount.name &&
                createCycleCount.items.length > 0 &&
                cycleCountQuery.data?.applicationStatus !== 'NOT_APPLIED'
              }
              onFocus={() =>
                router.push('LocationSelector', {
                  onSelect: location => setLocationId(location.id),
                })
              }
            />

            <FormStringField
              label={'Due Date'}
              value={createCycleCount.dueDate ? new Date(createCycleCount.dueDate).toLocaleDateString() : undefined}
              onFocus={() => setDatePickerOpen(true)}
              action={
                !!createCycleCount.dueDate
                  ? {
                      label: 'Clear',
                      onPress: () => setDueDate(null),
                    }
                  : undefined
              }
              disabled={datePickerOpen}
            />
            <FormStringField label={'Note'} type={'area'} value={createCycleCount.note} onChange={setNote} />
            <FormStringField
              label={'Assigned Employees'}
              type={'area'}
              onFocus={() =>
                router.push('MultiEmployeeSelector', {
                  initialSelection: createCycleCount.employeeAssignments.map(assignment => assignment.employeeId),
                  onSelect: employees =>
                    setEmployeeAssignments(employees.map(employee => ({ employeeId: employee.id }))),
                })
              }
              value={createCycleCount.employeeAssignments
                .map(({ employeeId }) => {
                  const employeeQuery = employeeQueries[employeeId];
                  if (employeeQuery?.isLoading) return 'Loading...';
                  return employeeQuery?.data?.name ?? 'Unknown employee';
                })
                .join(', ')}
            />

            <FormButton
              title={'Import Products'}
              type={'primary'}
              onPress={() => {
                router.push('CycleCountProductSelector', {
                  onSelect: productVariants => {
                    // TODO: Merge this with thing scanner thing
                    setItems(current => {
                      const knownProductVariantIds = new Set(current.map(item => item.productVariantId));

                      return [
                        ...productVariants
                          .filter(pv => !knownProductVariantIds.has(pv.id))
                          .map(pv => ({
                            productVariantTitle: pv.title,
                            productTitle: pv.product.title,
                            uuid: uuid(),
                            productVariantId: pv.id,
                            // TODO: Since this adds it with qty 0, make sure to hide this product from the product selector
                            countQuantity: 0,
                            inventoryItemId: pv.inventoryItem.id,
                          })),
                        ...current,
                      ];
                    });
                  },
                });
              }}
            />

            <ProductScanner
<<<<<<< HEAD
              disabled={cycleCountMutation.isPending}
=======
              disabled={cycleCountMutation.isLoading || isImmutable}
>>>>>>> 1106cd12
              onProductScanned={productVariant =>
                setItems(current => {
                  const { uuid: itemUuid, countQuantity } = current.find(
                    item => item.productVariantId === productVariant.id,
                  ) ?? {
                    uuid: uuid(),
                    countQuantity: 1,
                  };

                  return [
                    {
                      uuid: itemUuid,
                      productVariantTitle: productVariant.title,
                      productTitle: productVariant.product.title,
                      productVariantId: productVariant.id,
                      inventoryItemId: productVariant.inventoryItem.id,
                      countQuantity: countQuantity + 1,
                    },
                    ...current.filter(item => item.productVariantId !== productVariant.id),
                  ];
                })
              }
            />
          </ResponsiveGrid>

          <List data={rows} imageDisplayStrategy={'always'} />
          {rows.length === 0 && (
            <Stack direction="horizontal" alignment="center" paddingVertical="ExtraLarge">
              <Text variant="body" color="TextSubdued">
                No products scanned
              </Text>
            </Stack>
          )}
        </ResponsiveStack>
      </ScrollView>

      <ResponsiveStack
        direction={'vertical'}
        spacing={0.5}
        paddingVertical={'HalfPoint'}
        paddingHorizontal={'HalfPoint'}
        flex={0}
      >
        <ResponsiveGrid columns={4} smColumns={2} grow flex={0}>
          <Button
            title={'Actions'}
            type={'basic'}
            onPress={() =>
              router.push('ListPopup', {
                title: 'Actions',
                selection: {
                  type: 'select',
                  items: [
                    {
                      id: 'history',
                      leftSide: {
                        label: 'View application history',
                      },
                    },
                    {
                      id: 'apply',
                      leftSide: {
                        label: 'Apply',
                        subtitle: getSubtitle([
                          !createCycleCount.name || hasUnsavedChanges
                            ? 'You must save your changes before applying'
                            : undefined,
                          cycleCountQuery.data?.applicationStatus === 'APPLIED' ? 'Nothing to apply' : undefined,
                          createCycleCount.locked ? 'Locked cycle counts cannot be applied' : undefined,
                        ]),
                      },
                      disabled:
                        createCycleCount.locked ||
                        !createCycleCount.name ||
                        hasUnsavedChanges ||
                        cycleCountQuery.data?.applicationStatus === 'APPLIED',
                    },
                    {
                      id: 'lock',
                      leftSide: {
                        label: createCycleCount.locked ? 'Unlock' : 'Lock',
                        subtitle: getSubtitle([
                          createCycleCount.locked && !isSuperuser
                            ? 'You must be a superuser to unlock this cycle count'
                            : undefined,
                        ]),
                      },
                      disabled: createCycleCount.locked && !isSuperuser,
                    },
                  ],
                  onSelect: action => {
                    if (action === 'history') {
                      router.push('CycleCountApplications', { name: createCycleCount.name });
                      return;
                    }

                    if (action === 'apply') {
                      if (!createCycleCount.name) {
                        toast.show('You must save your cycle count before applying');
                        return;
                      }

                      router.push('PlanCycleCount', {
                        name: createCycleCount.name,
                        onSuccess: onMutateSuccess('Applied cycle count'),
                      });
                      return;
                    }

                    if (action === 'lock') {
                      setLocked(current => !current);
                      return;
                    }

                    toast.show(`Unknown action "${action}"`);
                  },
                },
              })
            }
          />

          <FormButton
            action={'submit'}
            title={'Save'}
            onPress={() =>
              cycleCountMutation.mutate(createCycleCount, {
                onSuccess: onMutateSuccess('Saved cycle count'),
              })
            }
            loading={cycleCountMutation.isPending}
            type={'primary'}
            disabled={!hasUnsavedChanges}
          />
        </ResponsiveGrid>
      </ResponsiveStack>
    </Form>
  );
}

function useItemRows({
  createCycleCount,
  setCreateCycleCount,
}: {
  createCycleCount: Pick<CreateCycleCount, 'name' | 'items'>;
  setCreateCycleCount: Dispatch<SetStateAction<CreateCycleCount>>;
}) {
  const { name, items } = createCycleCount;

  const setItems = getCreateCycleCountSetter(setCreateCycleCount, 'items');

  const fetch = useAuthenticatedFetch();
  const cycleCountQuery = useCycleCountQuery({ fetch, name });
  const productVariantIds = unique(items.map(item => item.productVariantId));
  const productVariantQueries = useProductVariantQueries({ fetch, ids: productVariantIds });

  const router = useRouter();

  return items.map<ListRow>(item => {
    const productVariantQuery = productVariantQueries[item.productVariantId]!;
    const productVariant = productVariantQuery.data;
    const cycleCountItem = cycleCountQuery.data?.items.find(hasPropertyValue('uuid', item.uuid));

    const label =
      getProductVariantName(
        productVariant ?? {
          title: item.productVariantTitle,
          product: { title: item.productTitle, hasOnlyDefaultVariant: false },
        },
      ) ?? 'Unknown Product';

    return {
      id: item.uuid,
      onPress: () => {
        router.push('ItemConfig', {
          name,
          item,
          onRemove: () => setItems(current => current.filter(x => x.uuid !== item.uuid)),
          onSave: ({ quantity }) =>
            setItems(current => current.map(x => (x.uuid === item.uuid ? { ...x, countQuantity: quantity } : x))),
        });
      },
      leftSide: {
        label,
        image: {
          source: productVariant?.image?.url ?? productVariant?.product?.featuredImage?.url,
          badge: item.countQuantity,
        },
        badges: [
          getCycleCountApplicationStateBadge(cycleCountItem?.applicationStatus ?? 'NOT_APPLIED', {
            appliedQuantity: cycleCountItem?.applications.at(-1)?.appliedQuantity ?? 0,
            countQuantity: item.countQuantity,
          }),
        ],
      },
      rightSide: {
        showChevron: true,
      },
    };
  });
}

function getCreateCycleCountSetter<K extends keyof CreateCycleCount>(
  setCreateCycleCount: Dispatch<SetStateAction<CreateCycleCount>>,
  key: K,
): Dispatch<SetStateAction<CreateCycleCount[K]>> {
  return arg => {
    if (typeof arg === 'function') {
      setCreateCycleCount(current => ({ ...current, [key]: arg(current[key]) }));
    } else {
      setCreateCycleCount(current => ({ ...current, [key]: arg }));
    }
  };
}<|MERGE_RESOLUTION|>--- conflicted
+++ resolved
@@ -39,12 +39,7 @@
 import { getSubtitle } from '@work-orders/common-pos/util/subtitle.js';
 
 export function CycleCount({ initial }: { initial: CreateCycleCount }) {
-<<<<<<< HEAD
-  const { toast } = useApi<'pos.home.modal.render'>();
-=======
-  const { Form } = useForm();
-  const { toast, session } = useExtensionApi<'pos.home.modal.render'>();
->>>>>>> 1106cd12
+  const { toast, session } = useApi<'pos.home.modal.render'>();
 
   const [lastSavedCreateCycleCount, setLastSavedCreateCycleCount] = useState(initial);
   const [createCycleCount, setCreateCycleCount] = useState(initial);
@@ -110,17 +105,13 @@
   screen.setIsLoading(cycleCountQuery.isLoading);
 
   return (
-<<<<<<< HEAD
-    <Form disabled={cycleCountMutation.isPending}>
-=======
-    <Form disabled={cycleCountMutation.isLoading || isImmutable}>
+    <Form disabled={cycleCountMutation.isPending || isImmutable}>
       <DatePicker
         inputMode={'spinner'}
         visibleState={[datePickerOpen, setDatePickerOpen]}
         onChange={(dueDate: string) => setDueDate(new Date(dueDate).toISOString() as DateTime)}
       />
 
->>>>>>> 1106cd12
       <ScrollView>
         <ResponsiveStack spacing={2} direction={'vertical'}>
           <Banner
@@ -240,11 +231,7 @@
             />
 
             <ProductScanner
-<<<<<<< HEAD
-              disabled={cycleCountMutation.isPending}
-=======
-              disabled={cycleCountMutation.isLoading || isImmutable}
->>>>>>> 1106cd12
+              disabled={cycleCountMutation.isPending || isImmutable}
               onProductScanned={productVariant =>
                 setItems(current => {
                   const { uuid: itemUuid, countQuantity } = current.find(
