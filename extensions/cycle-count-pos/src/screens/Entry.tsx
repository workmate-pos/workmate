import { useAuthenticatedFetch } from '@teifi-digital/pos-tools/hooks/use-authenticated-fetch.js';
import { useDebouncedState } from '@work-orders/common-pos/hooks/use-debounced-state.js';
import { useCycleCountPageQuery } from '@work-orders/common/queries/use-cycle-count-page-query.js';
import {
  BadgeProps,
  Button,
  List,
  ListRow,
  SegmentedControl,
  Text,
  useExtensionApi,
} from '@shopify/retail-ui-extensions-react';
import { ResponsiveStack } from '@teifi-digital/pos-tools/components/ResponsiveStack.js';
import { useRouter } from '../routes.js';
import { ControlledSearchBar } from '@teifi-digital/pos-tools/components/ControlledSearchBar.js';
import { extractErrorMessage } from '@teifi-digital/shopify-app-toolbox/error';
import { useEffect, useState } from 'react';
import { useScreen } from '@teifi-digital/pos-tools/router';
import { useCycleCountQuery } from '@work-orders/common/queries/use-cycle-count-query.js';
import { sum, unique } from '@teifi-digital/shopify-app-toolbox/array';
import { CycleCountApplicationStatus, DetailedCycleCount } from '@web/services/cycle-count/types.js';
import { getCreateCycleCountFromDetailedCycleCount } from '../create-cycle-count/get-create-cycle-count-from-detailed-cycle-count.js';
import { getDefaultCreateCycleCount } from '../create-cycle-count/default.js';
import { createGid, ID } from '@teifi-digital/shopify-app-toolbox/shopify';
import { ResponsiveGrid } from '@teifi-digital/pos-tools/components/ResponsiveGrid.js';
import { useLocationQueries, useLocationQuery } from '@work-orders/common/queries/use-location-query.js';
import { isNonNullable } from '@teifi-digital/shopify-app-toolbox/guards';
import { useEmployeeQueries, useEmployeeQuery } from '@work-orders/common/queries/use-employee-query.js';
import { titleCase } from '@teifi-digital/shopify-app-toolbox/string';

const SORT_MODES = ['created-date', 'due-date'] as const;
const SORT_ORDERS = ['descending', 'ascending'] as const;

type SortMode = (typeof SORT_MODES)[number];
type SortOrder = (typeof SORT_ORDERS)[number];

export function Entry() {
  const [query, setQuery] = useDebouncedState('');
  const [status, setStatus] = useState<string>();
  const [locationId, setLocationId] = useState<ID>();
  const [employeeId, setEmployeeId] = useState<ID>();
  const [sortMode, setSortMode] = useState<SortMode>('created-date');
  const [sortOrder, setSortOrder] = useState<SortOrder>('descending');
  const fetch = useAuthenticatedFetch();

  const locationQuery = useLocationQuery({ fetch, id: locationId! }, { enabled: !!locationId });
  const location = locationQuery.data;

<<<<<<< HEAD
  const fetch = useAuthenticatedFetch();
  const locationQuery = useLocationQuery({ fetch, id: locationId });

  const cycleCountMutation = useCycleCountMutation(
    { fetch },
    {
      onSuccess() {
        toast.show('Updated inventory!');
        navigation.dismiss();
      },
=======
  const employeeQuery = useEmployeeQuery({ fetch, id: employeeId ?? null });
  const employee = employeeQuery.data;

  const cycleCountPageQuery = useCycleCountPageQuery({
    fetch,
    filters: {
      query,
      status,
      locationId,
      employeeId,
      sortMode,
      sortOrder,
>>>>>>> 4b0aa84f
    },
  });

  const router = useRouter();

  const [selectedCycleCountName, setSelectedCycleCountName] = useState<string>();
  const selectedCycleCountQuery = useCycleCountQuery({ fetch, name: selectedCycleCountName ?? null }, { staleTime: 0 });

  const screen = useScreen();
  screen.setIsLoading(selectedCycleCountQuery.isFetching);

  const { session } = useExtensionApi<'pos.home.modal.render'>();

  useEffect(() => {
    if (selectedCycleCountQuery.data && !selectedCycleCountQuery.isFetching) {
      const initial = getCreateCycleCountFromDetailedCycleCount(selectedCycleCountQuery.data);
      router.push('CycleCount', { initial });
      setSelectedCycleCountName(undefined);
    }
  }, [selectedCycleCountQuery.data, selectedCycleCountQuery.isFetching]);

  const rows = useListRows(cycleCountPageQuery.data?.pages.flat() ?? [], setSelectedCycleCountName);

  return (
    <ResponsiveStack direction={'vertical'} spacing={2}>
      <ResponsiveStack
        direction={'horizontal'}
        alignment={'space-between'}
        sm={{ direction: 'vertical', alignment: 'center' }}
      >
        <ResponsiveStack direction={'horizontal'} sm={{ alignment: 'center', paddingVertical: 'Small' }}>
          <Text variant="headingLarge">Cycle Counts</Text>
        </ResponsiveStack>

        <ResponsiveStack direction={'horizontal'} sm={{ direction: 'vertical' }}>
          <Button
            title={'New Cycle Count'}
            type={'primary'}
            onPress={() =>
              router.push('CycleCount', {
                initial: getDefaultCreateCycleCount(
                  createGid('Location', session.currentSession.locationId.toString()),
                ),
              })
            }
          />
        </ResponsiveStack>
      </ResponsiveStack>

      <ResponsiveStack direction={'horizontal'} alignment={'center'} flex={1} paddingHorizontal={'HalfPoint'}>
        <Text variant="body" color="TextSubdued">
          {cycleCountPageQuery.isRefetching ? 'Loading...' : ' '}
        </Text>
      </ResponsiveStack>

      <ResponsiveGrid columns={2} grow>
        <Button
          title={'Filter by status' + (status ? ` (${status})` : '')}
          onPress={() => router.push('StatusSelector', { onSelect: setStatus, onClear: () => setStatus(undefined) })}
        />
        <Button
          title={'Filter by location' + (locationId ? ` (${location?.name ?? 'loading...'})` : '')}
          onPress={() =>
            router.push('LocationSelector', {
              selection: {
                type: 'select',
                onSelect: location => setLocationId(location.id),
              },
            })
          }
        />
        <Button
          title={'Filter by employee' + (employeeId ? ` (${employee?.name ?? 'loading...'})` : '')}
          onPress={() =>
            router.push('EmployeeSelector', {
              selection: {
                type: 'select',
                onSelect: setEmployeeId,
              },
              onClear: () => setEmployeeId(undefined),
            })
          }
        />
      </ResponsiveGrid>

      <ResponsiveGrid columns={2} smColumns={2} grow>
        <Button
          title={`Sort by ${titleCase(sortMode)}`}
          onPress={() =>
            setSortMode(current => SORT_MODES[(SORT_MODES.indexOf(sortMode) + 1) % SORT_MODES.length] ?? current)
          }
        />
        <Button
          title={titleCase(sortOrder)}
          onPress={() =>
            setSortOrder(current => SORT_ORDERS[(SORT_ORDERS.indexOf(sortOrder) + 1) % SORT_ORDERS.length] ?? current)
          }
        />
      </ResponsiveGrid>

      <ControlledSearchBar
        value={query}
        onTextChange={query => setQuery(query, !query)}
        onSearch={() => {}}
        placeholder={'Search cycle counts'}
      />

      <List
        imageDisplayStrategy={'never'}
        data={rows}
        onEndReached={cycleCountPageQuery.fetchNextPage}
        isLoadingMore={cycleCountPageQuery.isFetchingNextPage}
      />

      {cycleCountPageQuery.isLoading && (
        <ResponsiveStack direction="horizontal" alignment="center" flex={1} paddingVertical="ExtraLarge">
          <Text variant="body" color="TextSubdued">
            Loading cycle counts...
          </Text>
        </ResponsiveStack>
      )}

      {cycleCountPageQuery.isSuccess && cycleCountPageQuery.data?.pages.length === 0 && (
        <ResponsiveStack direction="horizontal" alignment="center" paddingVertical="ExtraLarge">
          <Text variant="body" color="TextSubdued">
            No cycle counts found
          </Text>
        </ResponsiveStack>
      )}

      {cycleCountPageQuery.isError && (
        <ResponsiveStack direction="horizontal" alignment="center" paddingVertical="ExtraLarge">
          <Text color="TextCritical" variant="body">
            {extractErrorMessage(cycleCountPageQuery.error, 'An error occurred while loading cycle counts')}
          </Text>
        </ResponsiveStack>
      )}
    </ResponsiveStack>
  );
}

function useListRows(cycleCounts: DetailedCycleCount[], setSelectedCycleCountName: (name: string) => void) {
  const fetch = useAuthenticatedFetch();

  const locationIds = unique(cycleCounts.map(cycleCount => cycleCount.locationId));
  const locationQueries = useLocationQueries({ fetch, ids: locationIds });

  const employeeIds = unique(
    cycleCounts.flatMap(cycleCount => cycleCount.employeeAssignments.map(assignment => assignment.employeeId)),
  );
  const employeeQueries = useEmployeeQueries({ fetch, ids: employeeIds });

  return cycleCounts.map<ListRow>(cycleCount => {
    const location = locationQueries[cycleCount.locationId]?.data;

    return {
      id: cycleCount.name,
      onPress: () => setSelectedCycleCountName(cycleCount.name),
      leftSide: {
        label: cycleCount.name,
        image: {
          badge: sum(cycleCount.items.map(item => item.countQuantity)),
        },
        badges: [
          {
            text: cycleCount.status,
            variant: 'highlight',
          },
          getCycleCountApplicationStateBadge(cycleCount.applicationStatus),
          ...[cycleCount.dueDate].filter(isNonNullable).map<BadgeProps>(dueDate => {
            const date = new Date(dueDate);

            return {
              text: `Due ${date.toLocaleDateString()}`,
              variant:
                new Date().getTime() > date.getTime() && cycleCount.applicationStatus !== 'APPLIED'
                  ? 'critical'
                  : cycleCount.applicationStatus === 'APPLIED'
                    ? 'success'
                    : 'warning',
            };
          }),
          ...cycleCount.employeeAssignments
            .map<BadgeProps | null>(({ employeeId }) => {
              const employeeQuery = employeeQueries[employeeId];
              if (employeeQuery?.isLoading) return null;
              return { text: employeeQuery?.data?.name ?? 'Unknown employee', variant: 'neutral' };
            })
            .filter(isNonNullable),
          ...[location]
            .filter(isNonNullable)
            .map<BadgeProps>(location => ({ text: location.name, variant: 'neutral' })),
        ],
      },
      rightSide: {
        showChevron: true,
      },
    };
  });
}

/**
 * Create a badge for some application status.
 * If the count quantity and applied quantity are not equal the status will be adjusted to indicate this by transforming applied into partially applied.
 */
export function getCycleCountApplicationStateBadge(
  applicationStatus: CycleCountApplicationStatus,
  quantities?: {
    countQuantity: number;
    appliedQuantity: number;
  },
): BadgeProps {
  const changed = quantities?.appliedQuantity !== quantities?.countQuantity;

  if (applicationStatus === 'NOT_APPLIED') {
    return { text: 'Not Applied', variant: 'highlight', status: 'empty' };
  }

  if (applicationStatus === 'PARTIALLY_APPLIED' || (applicationStatus === 'APPLIED' && changed)) {
    let text = 'Partially Applied';

    if (quantities) {
      text += ` (${quantities.appliedQuantity})`;
    }

    return { text, variant: 'highlight', status: 'partial' };
  }

  if (applicationStatus === 'APPLIED') {
    return { text: 'Applied', variant: 'success', status: 'complete' };
  }

  return applicationStatus satisfies never;
}<|MERGE_RESOLUTION|>--- conflicted
+++ resolved
@@ -46,18 +46,6 @@
   const locationQuery = useLocationQuery({ fetch, id: locationId! }, { enabled: !!locationId });
   const location = locationQuery.data;
 
-<<<<<<< HEAD
-  const fetch = useAuthenticatedFetch();
-  const locationQuery = useLocationQuery({ fetch, id: locationId });
-
-  const cycleCountMutation = useCycleCountMutation(
-    { fetch },
-    {
-      onSuccess() {
-        toast.show('Updated inventory!');
-        navigation.dismiss();
-      },
-=======
   const employeeQuery = useEmployeeQuery({ fetch, id: employeeId ?? null });
   const employee = employeeQuery.data;
 
@@ -70,7 +58,6 @@
       employeeId,
       sortMode,
       sortOrder,
->>>>>>> 4b0aa84f
     },
   });
 
