--- conflicted
+++ resolved
@@ -19,16 +19,7 @@
   const fetch = useAuthenticatedFetch();
   const ordersQuery = useOrdersQuery({ fetch, params: { query } });
 
-<<<<<<< HEAD
-  const rows = getOrderRows(ordersQuery.data?.pages ?? []);
-=======
-  const orderPreviewPopup = usePopup('OrderPreview');
-
-  const showOrderPreview = (orderId: ID) =>
-    orderPreviewPopup.navigate({ orderId, unsavedChanges: false, showImportButton: true });
-
-  const rows = getOrderRows(ordersQuery.data?.pages.flat() ?? [], showOrderPreview);
->>>>>>> 76b5168e
+  const rows = getOrderRows(ordersQuery.data?.pages.flat() ?? []);
 
   return (
     <ScrollView>
