--- conflicted
+++ resolved
@@ -621,17 +621,10 @@
   const selectedEmployeeNames = workOrder.employeeAssignments?.map(employee => employee.name).join('\n');
   const selectedEmployeeIds = workOrder.employeeAssignments?.map(employee => employee.employeeId) ?? [];
 
-<<<<<<< HEAD
-  const setDueDate = (dateStr: string) => {
-    const localDate = new Date(dateStr);
-    const date = new Date(localDate.getTime() - localDate.getTimezoneOffset()*1000*60);
-    dispatchWorkOrder({ type: 'set-field', field: 'dueDate', value: date });
-=======
   const setDueDate = (date: string) => {
     const dueDate = new Date(date);
     const dueDateUtc = new Date(dueDate.getTime() - dueDate.getTimezoneOffset() * 60 * 1000);
     dispatchWorkOrder({ type: 'set-field', field: 'dueDate', value: dueDateUtc.toISOString() });
->>>>>>> 2496ac53
   };
 
   return (
