{
  "name": "@work-orders/common-pos",
  "private": true,
  "version": "1.0.0",
  "type": "module",
  "exports": {
    "./hooks/*": {
      "default": "./dist/hooks/*",
      "types": "./src/hooks/*"
    },
    "./components/*": {
      "default": "./dist/components/*",
      "types": "./src/components/*"
    },
    "./screens/*": {
      "default": "./dist/screens/*",
      "types": "./src/screens/*"
    },
    "./types/*": {
      "default": "./dist/types/*",
      "types": "./src/types/*"
    },
<<<<<<< HEAD
    "./providers/*": {
      "default": "./dist/providers/*",
      "types": "./src/providers/*"
=======
    "./util/*": {
      "default": "./dist/util/*",
      "types": "./src/util/*"
>>>>>>> 4b0aa84f
    }
  },
  "scripts": {
    "build": "tsc",
    "build:watch": "tsc -w",
    "clean": "rm -fr dist node_modules"
  },
  "author": "Tim van Dam",
  "devDependencies": {
    "@types/node": "^20.11.17",
    "@types/uuid": "^10.0.0",
    "typescript": "^5.3.3"
  },
  "dependencies": {
<<<<<<< HEAD
    "@teifi-digital/shopify-app-toolbox": "^0.0.62",
    "@work-orders/common": "file:../../common"
=======
    "@teifi-digital/shopify-app-toolbox": "^0.0.56",
    "@work-orders/common": "file:../../common",
    "uuid": "^10.0.0"
>>>>>>> 4b0aa84f
  }
}<|MERGE_RESOLUTION|>--- conflicted
+++ resolved
@@ -20,15 +20,13 @@
       "default": "./dist/types/*",
       "types": "./src/types/*"
     },
-<<<<<<< HEAD
     "./providers/*": {
       "default": "./dist/providers/*",
       "types": "./src/providers/*"
-=======
+    },
     "./util/*": {
       "default": "./dist/util/*",
       "types": "./src/util/*"
->>>>>>> 4b0aa84f
     }
   },
   "scripts": {
@@ -43,13 +41,8 @@
     "typescript": "^5.3.3"
   },
   "dependencies": {
-<<<<<<< HEAD
     "@teifi-digital/shopify-app-toolbox": "^0.0.62",
-    "@work-orders/common": "file:../../common"
-=======
-    "@teifi-digital/shopify-app-toolbox": "^0.0.56",
     "@work-orders/common": "file:../../common",
     "uuid": "^10.0.0"
->>>>>>> 4b0aa84f
   }
 }